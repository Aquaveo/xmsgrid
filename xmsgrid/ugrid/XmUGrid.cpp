//------------------------------------------------------------------------------
/// \file
/// \ingroup ugrid
/// \copyright (C) Copyright Aquaveo 2018.
//------------------------------------------------------------------------------

//----- Included files ---------------------------------------------------------

// 1. Precompiled header

// 2. My own header
#include <xmsgrid/ugrid/XmUGrid.h>

// 3. Standard library headers
#include <set>

// 4. External library headers
#include <boost/container/flat_set.hpp>

// 5. Shared code headers
#include <xmscore/misc/XmConst.h>
#include <xmscore/misc/XmLog.h>

// 6. Non-shared code headers
#include <xmsgrid/ugrid/XmConvexHull.h>

//----- Forward declarations ---------------------------------------------------

//----- External globals -------------------------------------------------------

//----- Namespace declaration --------------------------------------------------
namespace xms
{
//----- Constants / Enumerations -----------------------------------------------

//----- Classes / Structs ------------------------------------------------------

//----- Internal functions -----------------------------------------------------

//----- Class / Function definitions -------------------------------------------

////////////////////////////////////////////////////////////////////////////////
/// Implementation for XmUGrid
class XmUGridImpl : public XmUGrid
{
public:
  XmUGridImpl();

  // Points

  virtual int GetNumberOfPoints() const override;

  virtual const VecPt3d& GetPoints() const override;
  virtual void SetPoints(const VecPt3d& a_points) override;

  virtual Pt3d GetPoint(const int a_pointIdx) const override;
  virtual bool SetPoint(const int a_pointIdx, const Pt3d& a_point) override;

  virtual void GetExtents(Pt3d& a_min, Pt3d& a_max) const override;

  virtual VecInt GetPointCells(const int a_pointIdx) const override; // cells associated with point

  virtual VecInt GetCommonCells(const VecInt& a_points) const override;

  // Cells
  virtual int GetNumberOfCells() const override;

  virtual VecInt GetPointsOfCell(const int a_cellIdx) const override;

  virtual XmUGridCellType GetCellType(const int a_cellIdx) const override;
  virtual std::vector<int> GetDimensionCount() const override;
  virtual int GetCellDimension(const int a_cellIdx) const override;

  virtual const VecInt& GetCellStream() const override;
  virtual bool SetCellStream(const VecInt& a_cellStream) override;
  virtual bool GetSingleCellStream(const int a_cellIdx, VecInt& a_cellStream) const override;
  virtual bool GetCellPointIndexes(const int a_cellIdx,
                                   VecInt& a_cellPoints) const override; // Point indexes of a cell

  virtual VecInt GetCellNeighbors(const int a_cellIdx) const override;
  virtual bool GetPlanViewPolygon(int a_cellIdx, VecPt3d& a_polygon) const override;

  // Edges
  virtual int GetNumberOfCellEdges(const int a_cellIdx) const override;
  virtual std::pair<int, int> GetCellEdgePointIndexes(const int a_cellIdx,
                                                      const int a_edgeIdx) const override;
  virtual VecInt GetAdjacentCells(const int a_cellIdx, const int a_edgeIdx) const override;
  virtual int Get2dAdjacentCell(const int a_cellIdx, const int a_edgeIdx) const override;
  virtual VecInt GetAdjacentCellsFromGivenEdge(const int a_pointIdx1,
                                               const int a_pointIdx2) const override;
  virtual VecInt GetAdjacentCellsFromGivenEdge(const std::pair<int, int> a_edge) const override;
  virtual bool GetEdgesFromPoint(const int a_pointId,
                                 VecInt& a_cellIdxs,
                                 VecInt& a_edgeIdxs) const override;
  virtual bool GetEdgesFromPoint(const int a_pointId,
                                 VecInt& a_cellIdxs,
                                 std::vector<std::pair<int, int>>& a_edges) const override;
  virtual bool GetEdgesFromPoint(const int a_pointId,
                                 VecInt& a_cellIdxs,
                                 VecInt& a_edgePoints1,
                                 VecInt& a_edgePoints2) const override;

  // Faces
  virtual int GetNumberOfCellFaces(const int a_cellIdx) const override;
  virtual VecInt GetCellFace(const int a_cellIdx, const int a_faceIdx) const override;
  virtual int GetCellFaceNeighbor(const int a_cellIdx, const int a_faceIdx) const override;
  virtual bool GetCellFaceNeighbor(const int a_cellIdx,
                                   const int a_faceIdx,
                                   int& a_neighborCell,
                                   int& a_neighborFace) const override;
  virtual bool GetFacesFromPoint(const int a_pointId,
                                 VecInt& a_cellIdxs,
                                 VecInt& a_faceIdxs) const override;
  // virtual XmUGridFaceOrientation GetFaceOrientation(const int a_cellIdx, const int a_faceIdx)
  // const override;

  // Misc

private:
  void UpdateLinks(); // Calls UpdateCellLinks & UpdatePointLinks
  void UpdateCellLinks();
  void UpdatePointLinks();

  static int DimensionFromCellType(const XmUGridCellType a_cellType);

  int GetNumberOfItemsForCell(const int a_cellIdx) const;

  // Optimized for efficiency
  void GetSingleCellStream(const int a_cellIdx, const int** a_start, int& a_length) const;

  int GetNumberOfPolyhedronEdges(const int a_cellIdx) const;
  static boost::container::flat_set<int> GetUniquePointsFromPolyhedronCellStream(
    const VecInt& a_cellStream,
    const int a_numCellItems,
    int& a_currIdx);
  static bool GetUniquePointsFromPolyhedronSingleCellStream(const VecInt& a_cellStream,
                                                            VecInt& a_cellPoints);
  static void GetUniqueEdgesFromPolyhedronCellStream(
    const int** a_start,
    int& a_length,
    boost::container::flat_set<std::pair<int, int>>& a_cellEdges,
    int& a_currIdx);

  bool GetPlanViewPolygon2d(int a_cellIdx, VecPt3d& a_polygon) const;
  bool GetPlanViewPolygon3d(int a_cellIdx, VecPt3d& a_polygon) const;

  bool IsFaceSide(const VecInt& a_facePts) const;
  bool GetCellXySegments(int cellIdx, VecPt3d& segments) const;

  VecPt3d m_points;                 ///< UGrid points
  VecInt m_cellStream;              ///< UGrid cell stream. @see SetCellStream, GetCellStream
  VecInt m_cellIdxToStreamIdx;      ///< Indexes for each cell in the cell stream
  VecInt m_pointsToCells;           ///< Array of points cells (goes from pointIdx to list
                                    ///< of cells)
  VecInt m_pointIdxToPointsToCells; ///< Indexes for each point in array of
                                    ///< points cells
};

////////////////////////////////////////////////////////////////////////////////
/// \class XmUGrid
/// \brief Implementation for XmUGrid which provides geometry for an
///        unstructured grid.
////////////////////////////////////////////////////////////////////////////////
//------------------------------------------------------------------------------
/// \brief
//------------------------------------------------------------------------------
XmUGridImpl::XmUGridImpl()
{
} // XmUGridImpl::XmUGridImpl
// Points
//------------------------------------------------------------------------------
/// \brief Get the number of points.
/// \return the number of points
//------------------------------------------------------------------------------
int XmUGridImpl::GetNumberOfPoints() const
{
  return (int)m_points.size();
} // XmUGridImpl::GetNumberOfPoints
//------------------------------------------------------------------------------
/// \brief Get vector of UGrid points.
/// \return constant reference to vector of points
//------------------------------------------------------------------------------
const VecPt3d& XmUGridImpl::GetPoints() const
{
  return m_points;
} // XmUGridImpl::GetPoints
//------------------------------------------------------------------------------
/// \brief Set UGrid points.
/// \param[in] a_points: the points
//------------------------------------------------------------------------------
void XmUGridImpl::SetPoints(const VecPt3d& a_points)
{
  m_points = a_points;
} // XmUGridImpl::SetPoints
//------------------------------------------------------------------------------
/// \brief Get the point
/// \param[in] a_pointIdx: the index of the point
/// \return the point or an initialize point if the index is invalid
//------------------------------------------------------------------------------
Pt3d XmUGridImpl::GetPoint(const int a_pointIdx) const
{
  if (a_pointIdx >= 0 && a_pointIdx < m_points.size())
    return m_points[a_pointIdx];
  return Pt3d();
} // XmUGridImpl::GetPoint
//------------------------------------------------------------------------------
/// \brief Set the point
/// \param[in] a_pointIdx: the index of the point
/// \param[in] a_point: The point that will replace the data of the specified
///            point in the UGrid
/// \return whether the point was successfully set
//------------------------------------------------------------------------------
bool XmUGridImpl::SetPoint(const int a_pointIdx, const Pt3d& a_point)
{
  if (a_pointIdx >= 0 && a_pointIdx < m_points.size())
  {
    m_points[a_pointIdx] = a_point;
    return true;
  }
  return false;
} // XmUGridImpl::SetPoint
//------------------------------------------------------------------------------
/// \brief Get extents of all points in UGrid
/// \param[out] a_min: minimum extent of all points
/// \param[out] a_max: maximum extent of all points
//------------------------------------------------------------------------------
void XmUGridImpl::GetExtents(Pt3d& a_min, Pt3d& a_max) const
{
  a_min.x = a_min.y = a_min.z = xms::XM_DBL_HIGHEST;
  a_max.x = a_max.y = a_max.z = xms::XM_DBL_LOWEST;
  for (int i(0); i < m_points.size(); i++)
  {
    if (m_points[i].x < a_min.x)
      a_min.x = m_points[i].x;
    if (m_points[i].y < a_min.y)
      a_min.y = m_points[i].y;
    if (m_points[i].z < a_min.z)
      a_min.z = m_points[i].z;

    if (m_points[i].x > a_max.x)
      a_max.x = m_points[i].x;
    if (m_points[i].y > a_max.y)
      a_max.y = m_points[i].y;
    if (m_points[i].z > a_max.z)
      a_max.z = m_points[i].z;
  }
} // XmUGridImpl::GetExtents
//------------------------------------------------------------------------------
/// \brief Get the cells that are associated with the specified point
/// \param[in] a_pointIdx: the index of the point
/// \return a vector of the cell indexes associated with this point
//------------------------------------------------------------------------------
VecInt XmUGridImpl::GetPointCells(const int a_pointIdx) const
{
  VecInt cellsOfPoint;
  if (a_pointIdx < 0 || a_pointIdx >= m_points.size())
    return cellsOfPoint;
  int numCells = m_pointsToCells[m_pointIdxToPointsToCells[a_pointIdx]];
  for (int cellIdx = 0; cellIdx < numCells; cellIdx++)
  {
    cellsOfPoint.push_back(m_pointsToCells[m_pointIdxToPointsToCells[a_pointIdx] + cellIdx + 1]);
  }
  return cellsOfPoint;
} // XmUGridImpl::GetPointCells
//------------------------------------------------------------------------------
/// \brief Gets the common cells from a vector of points
/// \param[in] a_points: a vector of unique points
/// \return a vector of cell indices
//------------------------------------------------------------------------------
VecInt XmUGridImpl::GetCommonCells(const VecInt& a_points) const
{
  VecInt commonCells;
  if (a_points.size() == 0)
    return commonCells;
  commonCells = GetPointCells(a_points[0]);
  for (int i = 1; i < a_points.size(); ++i)
  {
    VecInt tempAssociatedCells = GetPointCells(a_points[i]);
    VecInt remove;
    for (int j = 0; j < commonCells.size(); ++j)
    {
      bool found = false;
      for (int k = 0; k < tempAssociatedCells.size(); ++k)
      {
        if (commonCells[j] == tempAssociatedCells[k])
        {
          found = true;
          break;
        }
      }
      if (!found)
        remove.push_back(j);
    }
    for (int j = (int)remove.size() - 1; j >= 0; --j)
    {
      commonCells.erase(commonCells.begin() + remove[j]);
    }
    if (commonCells.size() == 0)
      break;
  }
  return commonCells;
} // XmUGridImpl::GetCommonCells
// Cells
//------------------------------------------------------------------------------
/// \brief Get the number of cells.
/// \return the number of cells
//------------------------------------------------------------------------------
int XmUGridImpl::GetNumberOfCells() const
{
  if (m_cellIdxToStreamIdx.empty())
    return 0;
  else
    return (int)m_cellIdxToStreamIdx.size() - 1;
} // XmUGridImpl::GetNumberOfCells
//------------------------------------------------------------------------------
/// \brief Get the points of a cell (including polyhedron)
/// \param[in] a_cellIdx: the index of the cell
/// \return a vector of point indices
//------------------------------------------------------------------------------
VecInt XmUGridImpl::GetPointsOfCell(const int a_cellIdx) const
{
  const int* cellStream;
  int streamLength;
  VecInt points;
  GetSingleCellStream(a_cellIdx, &cellStream, streamLength);
  if (streamLength <= 0)
    return points;
  if (cellStream[0] != XMU_POLYHEDRON)
  {
    for (int i(2); i < streamLength; i++)
    {
      points.push_back(cellStream[i]);
    }
  }
  else
  {
    // Polyhedron
    boost::container::flat_set<int> polyPoints;
    int currIdx(1);
    int numFaces(cellStream[currIdx++]);
    for (int i(0); i < numFaces; i++)
    {
      int numPoints(cellStream[currIdx++]);
      for (int j(0); j < numPoints; j++)
      {
        polyPoints.insert(cellStream[currIdx++]);
      }
    }
    for (auto pt = polyPoints.begin(); pt != polyPoints.end(); ++pt)
    {
      points.push_back(*pt);
    }
  }
  return points;
} // XmUGridImpl::GetNumberOfCells

//------------------------------------------------------------------------------
/// \brief Get the number of cells.
/// \param[in] a_cellIdx: the index of the cell
/// \return the number of cells or -1 if invalid index
//------------------------------------------------------------------------------
XmUGridCellType XmUGridImpl::GetCellType(const int a_cellIdx) const
{
  if (m_cellIdxToStreamIdx.size() < 2 || a_cellIdx > m_cellIdxToStreamIdx.size() - 2)
  {
    return XMU_INVALID_CELL_TYPE;
  }
  else
  {
    int cellStart = m_cellIdxToStreamIdx[a_cellIdx];
#if _DEBUG
    if ((m_cellStream[cellStart] > XMU_PYRAMID) && (m_cellStream[cellStart] != XMU_POLYHEDRON) ||
        (m_cellStream[cellStart] == XMU_TRIANGLE_STRIP))
    {
      assert("UNSUPPORTED TYPE!");
    }
#endif
    return (XmUGridCellType)m_cellStream[cellStart];
  }
} // XmUGridImpl::GetCellType
//------------------------------------------------------------------------------
/// \brief Count all number of the cells with each dimenion (0, 1, 2, 3)
/// \return the count of dimensions of all of the cells of the ugrid
//------------------------------------------------------------------------------
std::vector<int> XmUGridImpl::GetDimensionCount() const
{
  std::vector<int> m_dimensionCounts(4, 0);
  int itemp(0);
  for (int i(0); i < m_cellIdxToStreamIdx.size() - 1; i++)
  {
    itemp = GetCellDimension(i);
    if (itemp >= 0)
    {
      m_dimensionCounts[itemp]++;
    }
  }
  return m_dimensionCounts;
} // XmUGridImpl::GetDimensionCount
//------------------------------------------------------------------------------
/// \brief Get the dimension of the specified cell.
/// \param[in] a_cellIdx: the index of the cell
/// \return the dimension of the cells or -1 if invalid index or invalid
/// dimension
//------------------------------------------------------------------------------
int XmUGridImpl::GetCellDimension(const int a_cellIdx) const
{
  return DimensionFromCellType(GetCellType(a_cellIdx));
} // XmUGridImpl::GetCellDimension
//------------------------------------------------------------------------------
/// \brief Get cell stream vector for the entire UGrid.
/// \return constant reference to the cell stream vector
//------------------------------------------------------------------------------
const VecInt& XmUGridImpl::GetCellStream() const
{
  return m_cellStream;
} // XmUGridImpl::GetCellStream
//------------------------------------------------------------------------------
/// \brief Set the ugrid cells for the entire UGrid using a cell stream.
/// \param[in] a_cellStream: cells defined as follows:
///              Hexahedrons, polygons, quads, triangles etc:
///                Cell type (ElemTypeEnum), number of points, point numbers.
///                Generally 1-based, CCW, bottom, then top. Not true
///                for pixel or voxel.
///              Polyhedrons:
///                Cell type, number of faces, [num points in face,
///                point numbers (1-based, CCW when looking in)] repeated
///                for each face.
/// \return if successfully set
//------------------------------------------------------------------------------
bool XmUGridImpl::SetCellStream(const VecInt& a_cellStream)
{
  if (ValidCellStream(a_cellStream))
  {
    m_cellStream = a_cellStream;
    UpdateLinks();
    return true;
  }
  else
  {
    XM_LOG(xmlog::error, "Invalid cell stream data.");
    return false;
  }
} // XmUGridImpl::SetCellStream
//------------------------------------------------------------------------------
/// \brief Get cell stream vector for a single cell.
/// \param[in] a_cellIdx: the index of the cell
/// \param[in] a_cellStream: The cellstream of the cell
/// @see SetCellStream for more detail on cell stream definitions.
/// \return whether it was successfull or not
//------------------------------------------------------------------------------
bool XmUGridImpl::GetSingleCellStream(const int a_cellIdx, VecInt& a_cellStream) const
{
  a_cellStream.clear();
  if (m_cellIdxToStreamIdx.size() < 2 || a_cellIdx > m_cellIdxToStreamIdx.size() - 2)
  {
    return false;
  }
  int startIndex(m_cellIdxToStreamIdx[a_cellIdx]), endIndex(m_cellIdxToStreamIdx[a_cellIdx + 1]);
  a_cellStream.assign(m_cellStream.begin() + startIndex, m_cellStream.begin() + endIndex);
  return true;
} // XmUGridImpl::GetSingleCellStream
//------------------------------------------------------------------------------
/// \brief Get the points of a cell.
/// \param[in] a_cellIdx: the index of the cell
/// \param[out] a_cellPoints: the points of the cell
/// \return if the cell index is valid
//------------------------------------------------------------------------------
bool XmUGridImpl::GetCellPointIndexes(const int a_cellIdx, VecInt& a_cellPoints) const
{
  a_cellPoints.clear();
  VecInt cellStream;
  if (GetSingleCellStream(a_cellIdx, cellStream))
  {
    if (cellStream.size() > 0 && cellStream[0] != XMU_POLYHEDRON)
    {
      a_cellPoints.assign(cellStream.begin() + 2, cellStream.end());
      return true;
    }
    else if (cellStream.size() > 0)
    {
      GetUniquePointsFromPolyhedronSingleCellStream(cellStream, a_cellPoints);
      return true;
    }
  }
  return false;
} // XmUGridImpl::GetCellPointIndexes
//------------------------------------------------------------------------------
/// \brief Get the cells neighboring a cell (cells associated with any of it's points)
/// \param[in] a_cellIdx: the index of the cell
/// \return vector of cell indices
//------------------------------------------------------------------------------
VecInt XmUGridImpl::GetCellNeighbors(const int a_cellIdx) const
{
  VecInt neighbors;
  VecInt pointsOfCell;
  pointsOfCell = GetPointsOfCell(a_cellIdx);
  for (int i = 0; i < pointsOfCell.size(); i++)
  {
    VecInt associatedCells = GetPointCells(pointsOfCell[i]);
    for (int j = 0; j < associatedCells.size(); j++)
    {
      if (associatedCells[j] != a_cellIdx)
      {
        bool found(false);
        for (int k = 0; k < neighbors.size(); k++)
        {
          if (neighbors[k] == associatedCells[j])
          {
            found = true;
          }
        }
        if (!found)
        {
          neighbors.push_back(associatedCells[j]);
        }
      }
    }
  }
  return neighbors;
} // XmUGridImpl::GetCellNeighbors
//------------------------------------------------------------------------------
/// \brief Get a plan view polygon of a specified cell
/// \param[in] a_cellIdx: the index of the cell
/// \param[out] a_polygon: vector of Pt3d that is the plan view polygon
/// \return whether the operation was successful
//------------------------------------------------------------------------------
bool XmUGridImpl::GetPlanViewPolygon(int a_cellIdx, VecPt3d& a_polygon) const
{
  a_polygon.clear();
  if (a_cellIdx < 0 || a_cellIdx >= GetNumberOfCells())
    return false;
  int dimension = GetCellDimension(a_cellIdx);
  if (dimension == 3)
    return GetPlanViewPolygon3d(a_cellIdx, a_polygon);
  else if (dimension == 2)
    return GetPlanViewPolygon2d(a_cellIdx, a_polygon);
  else
    return false;
} // XmUGridImpl::GetPlanViewPolygon

// Edges
//------------------------------------------------------------------------------
/// \brief Get the number of edges with specified cell
/// \param[in] a_cellIdx: the index of the cell
/// \return the count of cell edges
//------------------------------------------------------------------------------
int XmUGridImpl::GetNumberOfCellEdges(const int a_cellIdx) const
{
  int cellType(GetCellType(a_cellIdx));
  switch (cellType)
  {
  // invalid
  case XMU_INVALID_CELL_TYPE:
    return -1;
    break;

  // 0D
  case XMU_EMPTY_CELL:
  case XMU_VERTEX:
  case XMU_POLY_VERTEX:
  case XMU_CONVEX_POINT_SET: // Special class of cells formed by convex group of
                             // points
    return 0;
    break;

  // 1D
  case XMU_LINE:
    return 1;
    break;
  case XMU_POLY_LINE:
    return GetNumberOfItemsForCell(a_cellIdx) - 1;
    break;

  case XMU_QUADRATIC_EDGE:
  case XMU_PARAMETRIC_CURVE:
  case XMU_HIGHER_ORDER_EDGE:
  case XMU_CUBIC_LINE: // Cubic, isoparametric cell
    return 0;
    break;

  case XMU_TRIANGLE:
  case XMU_TRIANGLE_STRIP:
  case XMU_QUADRATIC_TRIANGLE:
  case XMU_BIQUADRATIC_TRIANGLE:
  case XMU_HIGHER_ORDER_TRIANGLE:
    return 3;
    break;

  case XMU_PIXEL:
  case XMU_QUAD:
  case XMU_QUADRATIC_QUAD:
  case XMU_BIQUADRATIC_QUAD:
  case XMU_QUADRATIC_LINEAR_QUAD:
  case XMU_HIGHER_ORDER_QUAD:
    return 4;
    break;

  case XMU_POLYGON:
  case XMU_HIGHER_ORDER_POLYGON:
    return GetNumberOfItemsForCell(a_cellIdx);
    break;
  case XMU_QUADRATIC_POLYGON:
    return -1; // Not yet supported
    break;

  case XMU_PARAMETRIC_SURFACE:
  case XMU_PARAMETRIC_TRI_SURFACE:
  case XMU_PARAMETRIC_QUAD_SURFACE:
    return -1; // Not yet supported
    break;

  // 3D dimensions
  case XMU_TETRA:
  case XMU_QUADRATIC_TETRA:
  case XMU_HIGHER_ORDER_TETRAHEDRON:
    return 6;
    break;

  case XMU_WEDGE:
  case XMU_QUADRATIC_WEDGE:
  case XMU_QUADRATIC_LINEAR_WEDGE:
  case XMU_BIQUADRATIC_QUADRATIC_WEDGE:
  case XMU_HIGHER_ORDER_WEDGE:
    return 9;
    break;

  case XMU_VOXEL:
  case XMU_HEXAHEDRON:
  case XMU_QUADRATIC_HEXAHEDRON:
  case XMU_TRIQUADRATIC_HEXAHEDRON:
  case XMU_BIQUADRATIC_QUADRATIC_HEXAHEDRON:
  case XMU_HIGHER_ORDER_HEXAHEDRON:
    return 12;
    break;

  case XMU_PYRAMID:
  case XMU_QUADRATIC_PYRAMID:
  case XMU_HIGHER_ORDER_PYRAMID:
    return 8;
    break;

  case XMU_PENTAGONAL_PRISM:
    return 15;
    break;
  case XMU_HEXAGONAL_PRISM:
    return 18;
    break;

  case XMU_POLYHEDRON:
    return GetNumberOfPolyhedronEdges(a_cellIdx);
    break;

  case XMU_PARAMETRIC_TETRA_REGION:
  case XMU_PARAMETRIC_HEX_REGION:
    return -1; // Not yet supported
    break;
  }
  return -1;
} // XmUGridImpl::GetNumberOfCellEdges
//------------------------------------------------------------------------------
/// \brief Get the points of a cell.
/// \param[in] a_cellIdx: the index of the cell
/// \param[in] a_edgeIdx: the index of the edge
/// \return a standard pair of point indexes (which is an edge)
//------------------------------------------------------------------------------
std::pair<int, int> XmUGridImpl::GetCellEdgePointIndexes(const int a_cellIdx,
                                                         const int a_edgeIdx) const
{
  std::pair<int, int> edge;
  if (a_edgeIdx < 0 || a_edgeIdx > GetNumberOfCellEdges(a_cellIdx))
    return edge;
  VecInt cellStream;
  if (GetSingleCellStream(a_cellIdx, cellStream))
  {
    if (cellStream.size() < 4)
      return edge;

    int numPointsInAFace(-1);
    switch (cellStream[0])
    {
    // 2D
    case XMU_PIXEL:
    {
      // Swap point 2 & 3 (+2 for celltype and num points)
      int itemp = cellStream[4];
      cellStream[4] = cellStream[5];
      cellStream[5] = itemp;
    }
    case XMU_LINE:
    case XMU_POLY_LINE:
    case XMU_TRIANGLE:
    case XMU_POLYGON:
    case XMU_QUAD:
      // This method does not work for XMU_TRIANGLE_STRIP, XMU_PIXEL, or 3D Shapes!!
      if (cellStream[1] > a_edgeIdx + 1)
      {
        edge.first = cellStream[2 + a_edgeIdx];  // +2 for celltype and num points
        edge.second = cellStream[3 + a_edgeIdx]; // Next point
      }
      else if ((cellStream[1] == a_edgeIdx + 1) && (cellStream[0] != XMU_POLY_LINE))
      {
        edge.first = cellStream[2 + a_edgeIdx]; // 2 + edgeIdx (get the final point)
        edge.second = cellStream[2];            // Get the first point
      }
      break;
    // 3D
    case XMU_VOXEL:
    {
      // Swap point 2 & 3, 6 & 7
      int itemp = cellStream[4];
      cellStream[4] = cellStream[5];
      cellStream[5] = itemp;
      itemp = cellStream[8];
      cellStream[8] = cellStream[9];
      cellStream[9] = itemp;
    }
    case XMU_HEXAHEDRON:
      numPointsInAFace = 4;
    case XMU_WEDGE:
      if (numPointsInAFace < 0)
      {
        numPointsInAFace = 3;
      }
      // First Face
      if (numPointsInAFace > a_edgeIdx + 1)
      {
        edge.first = cellStream[2 + a_edgeIdx];  // 2 for celltype and
        edge.second = cellStream[3 + a_edgeIdx]; // Next point
      }
      else if (numPointsInAFace == a_edgeIdx + 1)
      {
        edge.first = cellStream[2 + a_edgeIdx]; // 2 + edgeIdx (get the final point)
        edge.second = cellStream[2];            // Get the first point
      }
      // Second Face
      else if (numPointsInAFace * 2 > a_edgeIdx + 1)
      {
        edge.first = cellStream[2 + a_edgeIdx];  // 2 + edgeIdx (get the final point)
        edge.second = cellStream[3 + a_edgeIdx]; // Get the first point
      }
      else if (numPointsInAFace * 2 == a_edgeIdx + 1)
      {
        edge.first = cellStream[2 + a_edgeIdx];         // 2 + edgeIdx (get the final point)
        edge.second = cellStream[2 + numPointsInAFace]; // Get the first point
      }
      // Edges between First and Second Faces
      else
      {
        edge.first = cellStream[2 + a_edgeIdx - cellStream[1]]; // point in First Face
        edge.second =
          cellStream[2 + a_edgeIdx - numPointsInAFace]; // corresponding point in Second Face
      }
      break;
    case XMU_PYRAMID:
      numPointsInAFace = 4;
    case XMU_TETRA:
      if (numPointsInAFace < 0)
      {
        numPointsInAFace = 3;
      }
      // First Face
      if (numPointsInAFace > a_edgeIdx + 1)
      {
        edge.first = cellStream[2 + a_edgeIdx];  // 2 for celltype and
        edge.second = cellStream[3 + a_edgeIdx]; // Next point
      }
      else if (numPointsInAFace == a_edgeIdx + 1)
      {
        edge.first = cellStream[2 + a_edgeIdx]; // 2 + edgeIdx (get the final point)
        edge.second = cellStream[2];            // Get the first point
      }
      // edges along point
      else
      {
        edge.first = cellStream[2 + a_edgeIdx - numPointsInAFace]; // point in First Face
        edge.second = cellStream[2 + numPointsInAFace];            // point at point of pyramid
      }
      break;

    case XMU_POLYHEDRON:
    {
      boost::container::flat_set<std::pair<int, int>> cellEdges;
      int currIdx = 2;

      const int* start = nullptr;
      int length((int)cellStream.size());
      start = &cellStream[0];
      GetUniqueEdgesFromPolyhedronCellStream(&start, length, cellEdges, currIdx);

      edge = *(cellEdges.begin() + a_edgeIdx);
    }
    break;

    case XMU_EMPTY_CELL:
    case XMU_VERTEX:
    case XMU_POLY_VERTEX:
    case XMU_INVALID_CELL_TYPE:
    default:
      // Do nothing!
      break;
    }
// Not supported
#if 0
    XMU_PENTAGONAL_PRISM = 15,
    XMU_HEXAGONAL_PRISM = 16,

    // Quadratic, isoparametric cells
    XMU_QUADRATIC_EDGE = 21,
    XMU_QUADRATIC_TRIANGLE = 22,
    XMU_QUADRATIC_QUAD = 23,
    XMU_QUADRATIC_POLYGON = 36,
    XMU_QUADRATIC_TETRA = 24,
    XMU_QUADRATIC_HEXAHEDRON = 25,
    XMU_QUADRATIC_WEDGE = 26,
    XMU_QUADRATIC_PYRAMID = 27,
    XMU_BIQUADRATIC_QUAD = 28,
    XMU_TRIQUADRATIC_HEXAHEDRON = 29,
    XMU_QUADRATIC_LINEAR_QUAD = 30,
    XMU_QUADRATIC_LINEAR_WEDGE = 31,
    XMU_BIQUADRATIC_QUADRATIC_WEDGE = 32,
    XMU_BIQUADRATIC_QUADRATIC_HEXAHEDRON = 33,
    XMU_BIQUADRATIC_TRIANGLE = 34,

    // Cubic, isoparametric cell
    XMU_CUBIC_LINE = 35,

    // Special class of cells formed by convex group of points
    XMU_CONVEX_POINT_SET = 41,

    // Higher order cells in parametric form
    XMU_PARAMETRIC_CURVE = 51,
    XMU_PARAMETRIC_SURFACE = 52,
    XMU_PARAMETRIC_TRI_SURFACE = 53,
    XMU_PARAMETRIC_QUAD_SURFACE = 54,
    XMU_PARAMETRIC_TETRA_REGION = 55,
    XMU_PARAMETRIC_HEX_REGION = 56,

    // Higher order cells
    XMU_HIGHER_ORDER_EDGE = 60,
    XMU_HIGHER_ORDER_TRIANGLE = 61,
    XMU_HIGHER_ORDER_QUAD = 62,
    XMU_HIGHER_ORDER_POLYGON = 63,
    XMU_HIGHER_ORDER_TETRAHEDRON = 64,
    XMU_HIGHER_ORDER_WEDGE = 65,
    XMU_HIGHER_ORDER_PYRAMID = 66,
    XMU_HIGHER_ORDER_HEXAHEDRON = 67,
#endif
  }
  if (edge.second < edge.first)
  {
    int first = edge.second;
    edge.second = edge.first;
    edge.first = first;
  }
  return edge;
} // XmUGridImpl::GetCellEdgePointIndexes
//------------------------------------------------------------------------------
/// \brief Get the index of the adjacent cells (that shares the same cell edge)
/// \param[in] a_cellIdx: the index of the cell
/// \param[in] a_edgeIdx: the index of the edge
/// \return a vector of cell indices of the adjacent cells
//------------------------------------------------------------------------------
VecInt XmUGridImpl::GetAdjacentCells(const int a_cellIdx, const int a_edgeIdx) const
{
  VecInt adjacentCells;
  VecInt cellNeighbors = GetCellNeighbors(a_cellIdx);
  if (cellNeighbors.size() == 0)
  {
    return adjacentCells;
  }
  if (a_edgeIdx < 0 && a_edgeIdx >= GetNumberOfCellEdges(a_cellIdx))
  {
    return adjacentCells;
  }

  std::pair<int, int> currEdge, neighborEdge;
  currEdge = GetCellEdgePointIndexes(a_cellIdx, a_edgeIdx);
  for (int j(0); j < cellNeighbors.size(); j++)
  {
    for (int k(0); k < GetNumberOfCellEdges(cellNeighbors[j]); k++)
    {
      neighborEdge = GetCellEdgePointIndexes(cellNeighbors[j], k);
      if (currEdge == neighborEdge)
      {
        adjacentCells.push_back(cellNeighbors[j]);
      }
    }
  }
  return adjacentCells;
} // XmUGridImpl::GetAdjacentCells
//------------------------------------------------------------------------------
/// \brief Get the index of the adjacent cells (that shares the same cell edge)
/// \param[in] a_cellIdx: the index of the cell
/// \param[in] a_edgeIdx: the index of the edge
/// \return a vector of cell indices of the adjacent cells
//------------------------------------------------------------------------------
int XmUGridImpl::Get2dAdjacentCell(const int a_cellIdx, const int a_edgeIdx) const
{
  VecInt adjacentCells = GetAdjacentCells(a_cellIdx, a_edgeIdx);
  if (adjacentCells.size() == 1)
  {
    return adjacentCells[0];
  }
  else if (adjacentCells.size() == 0)
  {
    return -1;
  }
  else
  {
    assert("This is a 2D Function!");
    return -1;
  }
} // XmUGridImpl::Get2dAdjacentCell

//------------------------------------------------------------------------------
/// \brief Get the indices of the adjacent cells (that shares the same cell edge)
/// \param[in] a_pointIdx1: the index of the first point
/// \param[in] a_pointIdx2: the index of the second point
/// \return a vector of cell indices of the adjacent cells
//------------------------------------------------------------------------------
VecInt XmUGridImpl::GetAdjacentCellsFromGivenEdge(const int a_pointIdx1,
                                                  const int a_pointIdx2) const
{
  VecInt points = {a_pointIdx1, a_pointIdx2};
  return GetCommonCells(points);
} // XmUGridImpl::GetAdjacentCellsFromGivenEdge
//------------------------------------------------------------------------------
/// \brief Get the index of the adjacent cells (that shares the same cell edge)
/// \param[in] a_edge: the edge (a pair of point indexes)
/// \return a vector of cell indices of the adjacent cells
//------------------------------------------------------------------------------
VecInt XmUGridImpl::GetAdjacentCellsFromGivenEdge(const std::pair<int, int> a_edge) const
{
  return GetAdjacentCellsFromGivenEdge(a_edge.first, a_edge.second);
} // XmUGridImpl::GetAdjacentCellsFromGivenEdge

//------------------------------------------------------------------------------
/// \brief Get the Edges associated with a point.
/// \param[in] a_pointId: the point
/// \param[in] a_cellIdxs: the cells to whom the edges belong
/// \param[in] a_edgeIdxs: the index of the edge connected to the point
/// \return true if operation was successful
//------------------------------------------------------------------------------
bool XmUGridImpl::GetEdgesFromPoint(const int a_pointId,
                                    VecInt& a_cellIdxs,
                                    VecInt& a_edgeIdxs) const
{
  a_edgeIdxs.clear();
  a_cellIdxs.clear();
  VecInt associatedCells = GetPointCells(a_pointId);
  if (associatedCells.size() == 0)
    return false;
  for (int i = 0; i < associatedCells.size(); ++i)
  {
    for (int j = 0; j < GetNumberOfCellEdges(associatedCells[i]); ++j)
    {
      std::pair<int, int> temp = GetCellEdgePointIndexes(associatedCells[i], j);
      if (temp.first == a_pointId || temp.second == a_pointId)
      {
        a_edgeIdxs.push_back(j);
        a_cellIdxs.push_back(associatedCells[i]);
      }
    }
  }
  return true;
} // XmUGridImpl::GetEdgesFromPoint

//------------------------------------------------------------------------------
/// \brief Get the Edges associated with a point
/// \param[in] a_pointId: the point
/// \param[in] a_cellIdxs: the cells to whom the edges belong
/// \param[in] a_edges: the edges connected to the point
/// \return true if operation was successful
//------------------------------------------------------------------------------
bool XmUGridImpl::GetEdgesFromPoint(const int a_pointId,
                                    VecInt& a_cellIdxs,
                                    std::vector<std::pair<int, int>>& a_edges) const
{
  a_cellIdxs.clear();
  a_edges.clear();
  VecInt edgeIdx;
  if (!GetEdgesFromPoint(a_pointId, a_cellIdxs, edgeIdx))
    return false;
  for (int i = 0; i < edgeIdx.size(); ++i)
  {
    a_edges.push_back(GetCellEdgePointIndexes(a_cellIdxs[i], edgeIdx[i]));
  }
  return true;
} // XmUGridImpl::GetEdgesFromPoint

//------------------------------------------------------------------------------
/// \brief Get the Edges associated with a point
/// \param[in] a_pointId: the point
/// \param[in] a_cellIdxs: the cells to whom the edges belong
/// \param[in] a_edgePoints1: the first points of the edges connected to the point
/// \param[in] a_edgePoints2: the second points of the edges connected to the point
/// \return true if operation was successful
//------------------------------------------------------------------------------
bool XmUGridImpl::GetEdgesFromPoint(const int a_pointId,
                                    VecInt& a_cellIdxs,
                                    VecInt& a_edgePoints1,
                                    VecInt& a_edgePoints2) const
{
  a_edgePoints1.clear();
  a_edgePoints2.clear();
  std::vector<std::pair<int, int>> edges;
  if (!GetEdgesFromPoint(a_pointId, a_cellIdxs, edges))
    return false;
  for (int i = 0; i < edges.size(); ++i)
  {
    a_edgePoints1.push_back(edges[i].first);
    a_edgePoints2.push_back(edges[i].second);
  }
  return true;
} // XmUGridImpl::GetEdgesFromPoint

// Faces
//------------------------------------------------------------------------------
/// \brief Get the number of cell faces for given cell.
/// \param[in] a_cellIdx: the index of the cell
/// \return the count of cell faces
//------------------------------------------------------------------------------
int XmUGridImpl::GetNumberOfCellFaces(const int a_cellIdx) const
{
  int cellType(GetCellType(a_cellIdx));
  switch (cellType)
  {
  // invalid
  case XMU_INVALID_CELL_TYPE:
    return -1;
    break;

  // 0D
  case XMU_EMPTY_CELL:
  case XMU_VERTEX:
  case XMU_POLY_VERTEX:
  case XMU_CONVEX_POINT_SET: // Special class of cells formed by convex group of
                             // points
    return 0;
    break;

  // 1D
  case XMU_LINE:
  case XMU_POLY_LINE:

  case XMU_QUADRATIC_EDGE:
  case XMU_PARAMETRIC_CURVE:
  case XMU_HIGHER_ORDER_EDGE:
  case XMU_CUBIC_LINE: // Cubic, isoparametric cell
    return 0;
    break;

  // 2D
  case XMU_TRIANGLE:
  case XMU_TRIANGLE_STRIP:
  case XMU_QUADRATIC_TRIANGLE:
  case XMU_BIQUADRATIC_TRIANGLE:
  case XMU_HIGHER_ORDER_TRIANGLE:
  case XMU_PIXEL:
  case XMU_QUAD:
  case XMU_QUADRATIC_QUAD:
  case XMU_BIQUADRATIC_QUAD:
  case XMU_QUADRATIC_LINEAR_QUAD:
  case XMU_HIGHER_ORDER_QUAD:
  case XMU_POLYGON:
  case XMU_HIGHER_ORDER_POLYGON:
  case XMU_QUADRATIC_POLYGON:
  case XMU_PARAMETRIC_SURFACE:
  case XMU_PARAMETRIC_TRI_SURFACE:
  case XMU_PARAMETRIC_QUAD_SURFACE:
    return 0;
    break;

  // 3D dimensions
  case XMU_TETRA:
  case XMU_QUADRATIC_TETRA:
  case XMU_HIGHER_ORDER_TETRAHEDRON:
    return 4;
    break;

  case XMU_WEDGE:
  case XMU_QUADRATIC_WEDGE:
  case XMU_QUADRATIC_LINEAR_WEDGE:
  case XMU_BIQUADRATIC_QUADRATIC_WEDGE:
  case XMU_HIGHER_ORDER_WEDGE:
    return 5;
    break;

  case XMU_VOXEL:
  case XMU_HEXAHEDRON:
  case XMU_QUADRATIC_HEXAHEDRON:
  case XMU_TRIQUADRATIC_HEXAHEDRON:
  case XMU_BIQUADRATIC_QUADRATIC_HEXAHEDRON:
  case XMU_HIGHER_ORDER_HEXAHEDRON:
    return 6;
    break;

  case XMU_PYRAMID:
  case XMU_QUADRATIC_PYRAMID:
  case XMU_HIGHER_ORDER_PYRAMID:
    return 5;
    break;

  case XMU_PENTAGONAL_PRISM:
    return 7;
    break;
  case XMU_HEXAGONAL_PRISM:
    return 8;
    break;

  case XMU_POLYHEDRON:
    return GetNumberOfItemsForCell(a_cellIdx);
    break;

  case XMU_PARAMETRIC_TETRA_REGION:
  case XMU_PARAMETRIC_HEX_REGION:
    return -1; // Not yet supported
    break;
  }
  return -1;
} // XmUGridImpl::GetNumberOfCellFaces
//------------------------------------------------------------------------------
/// \brief Get the cell face for given cell and face index.
/// \param[in] a_cellIdx: the index of the cell
/// \param[in] a_faceIdx: the face index of the cell
/// \return a vector of point indexes for the face index of the cell
//------------------------------------------------------------------------------
VecInt XmUGridImpl::GetCellFace(const int a_cellIdx, const int a_faceIdx) const
{
  int numFaces = GetNumberOfCellFaces(a_cellIdx);
  VecInt facePoints;
  if ((numFaces < 1) || (a_faceIdx < 0))
  {
    return facePoints;
  }
  if (numFaces == 1)
  {
    facePoints = GetPointsOfCell(a_cellIdx);
  }
  else
  {
    VecInt cellStream;
    if (GetSingleCellStream(a_cellIdx, cellStream))
    {
      if (cellStream.size() < 4)
        return facePoints;

      int numPointsInAFace(-1);
      switch (cellStream[0])
      {
      case XMU_VOXEL:
      {
        // Swap point 2 & 3, 6 & 7
        int itemp = cellStream[4];
        cellStream[4] = cellStream[5];
        cellStream[5] = itemp;
        itemp = cellStream[8];
        cellStream[8] = cellStream[9];
        cellStream[9] = itemp;
      }
      case XMU_HEXAHEDRON:
        numPointsInAFace = 4;
      case XMU_WEDGE:
        if (numPointsInAFace < 0)
        {
          numPointsInAFace = 3;
        }
        // First & Second Face
        if (a_faceIdx <= 1) // numPointsInAFace > a_edgeIdx + 1)
        {
          facePoints.assign(cellStream.begin() + (2 + numPointsInAFace * a_faceIdx),
                            cellStream.begin() + (2 + numPointsInAFace * (a_faceIdx + 1)));
        }
        // Edges between First and Second Faces
        else
        {
          facePoints.push_back(
            cellStream[a_faceIdx]); // point in First Face (FaceIndex starts at 2)
          facePoints.push_back(
            cellStream[2 + ((a_faceIdx - 1) % numPointsInAFace)]); // 2nd point in First Face
          facePoints.push_back(
            cellStream[2 + numPointsInAFace +
                       ((a_faceIdx - 1) % numPointsInAFace)]); // corresponding point in Second Face
          facePoints.push_back(cellStream[a_faceIdx + numPointsInAFace]); // 2nd point corresponding
                                                                          // point in Second Face
        }
        break;

      case XMU_PYRAMID:
        numPointsInAFace = 4;
      case XMU_TETRA:
        if (numPointsInAFace < 0)
        {
          numPointsInAFace = 3;
        }
        // First Face
        if (a_faceIdx < 1)
        {
          facePoints.assign(cellStream.begin() + (2), cellStream.begin() + (2 + numPointsInAFace));
        }
        // edges along point
        else
        {
          facePoints.push_back(
            cellStream[1 + a_faceIdx]); // point in First Face (FaceIndex starts at 1)
          facePoints.push_back(cellStream[2 + a_faceIdx % numPointsInAFace]); // point in First Face
                                                                              // (FaceIndex starts
                                                                              // at 1)
          facePoints.push_back(
            cellStream[2 + numPointsInAFace]); // point in First Face (FaceIndex starts at 2)
        }
        break;

      case XMU_POLYHEDRON:
      {
        int currIdx = 1;
        int numFaces = cellStream[currIdx++];
        for (int faceIdx = 0; faceIdx < numFaces; ++faceIdx)
        {
          int numFacePoints = cellStream[currIdx++];
          if (faceIdx == a_faceIdx)
          {
            facePoints.assign(cellStream.begin() + (currIdx),
                              cellStream.begin() + (currIdx + numFacePoints));
          }
          currIdx += numFacePoints;
        }
      }
      break;

      case XMU_EMPTY_CELL:
      case XMU_VERTEX:
      case XMU_POLY_VERTEX:
      case XMU_INVALID_CELL_TYPE:
      default:
        // Do nothing!
        break;
      }
    }
  }
  return facePoints;
} // XmUGridImpl::GetCellFace
//------------------------------------------------------------------------------
/// \brief Get the cell face neighbors for given cell and face index.
/// \param[in] a_cellIdx: the index of the cell
/// \param[in] a_faceIdx: the face index of the cell
/// \return a cell index of the neighbor
//------------------------------------------------------------------------------
int XmUGridImpl::GetCellFaceNeighbor(const int a_cellIdx, const int a_faceIdx) const
{
  VecInt cellFace = GetCellFace(a_cellIdx, a_faceIdx);
  if (cellFace.empty())
    return -1;
  VecInt neighborCellFace = GetCommonCells(cellFace);
  if (neighborCellFace.size() <= 1)
    return -1;
  if (neighborCellFace.size() > 2)
  {
    assert("Cell definitions are invalid; more than 2 cells found sharing the same face.");
  }
  for (int i(0); i < neighborCellFace.size(); i++)
  {
    if (neighborCellFace[i] != a_cellIdx)
    {
      return neighborCellFace[i];
    }
  }
  return -1;
} // XmUGridImpl::GetCellFaceNeighbor
//------------------------------------------------------------------------------
/// \brief Get the cell face neighbors for given cell and face index.
/// \param[in] a_cellIdx: the index of the cell
/// \param[in] a_faceIdx: the face index of the cell
/// \param[in] a_neighborCell: the index of the neighboring cell
/// \param[in] a_neighborFace: the face index of the neighboring cell adjacent
///      to the given face
/// \return a cell index of the neighbor
//------------------------------------------------------------------------------
bool XmUGridImpl::GetCellFaceNeighbor(const int a_cellIdx,
                                      const int a_faceIdx,
                                      int& a_neighborCell,
                                      int& a_neighborFace) const
{
  a_neighborCell = GetCellFaceNeighbor(a_cellIdx, a_faceIdx);
  if (a_neighborCell < 0)
  {
    a_neighborCell = a_neighborFace = -1;
    return false;
  }
  VecInt cellFace = GetCellFace(a_cellIdx, a_faceIdx);
  for (int i(0); i < GetNumberOfCellFaces(a_neighborCell); i++)
  {
    VecInt curCellFace = GetCellFace(a_neighborCell, i);
    if (cellFace.size() == curCellFace.size())
    {
      int j(0);
      for (; j < cellFace.size(); ++j)
      {
        bool found = false;
        for (int k(0); k < curCellFace.size(); ++k)
        {
          if (cellFace[j] == curCellFace[k])
          {
            found = true;
            break;
          }
        }
        if (!found)
          break; // This face is not the face we are l.
      }
      if (j == cellFace.size()) // Every point is found
      {
        a_neighborFace = i;
        a_neighborFace = i;
        return true;
      }
    }
  }
  a_neighborCell = a_neighborFace = -1;
  return false;
} // XmUGridImpl::GetCellFaceNeighbor

//------------------------------------------------------------------------------
/// \brief Get the cell face associated with a point.
/// \param[in] a_pointId: the point
/// \param[in] a_cellIdxs: the cells to whom the faces belong
/// \param[in] a_faceIdxs: the index of the face connected to the point
/// \return a cell index of the neighbor
//------------------------------------------------------------------------------
bool XmUGridImpl::GetFacesFromPoint(const int a_pointId,
                                    VecInt& a_cellIdxs,
                                    VecInt& a_faceIdxs) const
{
  a_faceIdxs.clear();
  a_cellIdxs.clear();
  VecInt associatedCells = GetPointCells(a_pointId);
  if (associatedCells.size() == 0)
    return false;
  for (int i = 0; i < associatedCells.size(); ++i)
  {
    for (int j = 0; j < GetNumberOfCellFaces(associatedCells[i]); ++j)
    {
      VecInt temp = GetCellFace(associatedCells[i], j);
      for (int k = 0; k < temp.size(); k++)
      {
        if (temp[k] == a_pointId)
        {
          a_faceIdxs.push_back(j);
          a_cellIdxs.push_back(associatedCells[i]);
          break;
        }
      }
    }
  }
  return true;
} // XmUGridImpl::GetFacesFromPoint

//------------------------------------------------------------------------------
/// \brief Update internal links to navigate between associated points and
///        cells.
//------------------------------------------------------------------------------
void XmUGridImpl::UpdateLinks()
{
  UpdateCellLinks();
  UpdatePointLinks();
} // XmUGridImpl::UpdateLinks
//------------------------------------------------------------------------------
/// \brief Update internal link from cells to cell stream index.
//------------------------------------------------------------------------------
void XmUGridImpl::UpdateCellLinks()
{
  m_cellIdxToStreamIdx.clear();

  int currIdx = 0;
  if (m_cellStream.empty())
  {
    m_cellIdxToStreamIdx.push_back(currIdx);
    return;
  }

  int numItems = (int)m_cellStream.size();
  while (currIdx < numItems)
  {
    m_cellIdxToStreamIdx.push_back(currIdx);

    // get cell type
    int cellType = m_cellStream[currIdx++];
    if (currIdx >= numItems)
      return;

    // get the number of items
    int numPoints = m_cellStream[currIdx++];
    if (currIdx >= numItems)
      return;

    if (cellType == XMU_POLYHEDRON)
    {
      int numFaces = numPoints;
      for (int faceIdx = 0; faceIdx < numFaces; ++faceIdx)
      {
        int numPoints = m_cellStream[currIdx++];
        currIdx += numPoints;
      }
    }
    else
    {
      currIdx += numPoints;
    }
  }

  m_cellIdxToStreamIdx.push_back(currIdx);
} // XmUGridImpl::UpdateCellLinks
//------------------------------------------------------------------------------
/// \brief Update internal links from points to associated cells.
//------------------------------------------------------------------------------
void XmUGridImpl::UpdatePointLinks()
{
  m_pointIdxToPointsToCells.clear();
  m_pointIdxToPointsToCells.resize(m_points.size(), 0);
  m_pointsToCells.clear();

  // get number of cells for each point
  boost::container::flat_set<int> cellPoints;
  int numStreamItems = (int)m_cellStream.size();
  int cellIdx = 0;
  int currIdx = 0;
  while (currIdx < numStreamItems)
  {
    // get cell type
    int cellType = m_cellStream[currIdx++];
    if (currIdx >= numStreamItems)
      return;

    // get the number of items (points or faces depending on cell type)
    int numCellItems = m_cellStream[currIdx++];
    if (currIdx >= numStreamItems)
      return;

    if (cellType == XMU_POLYHEDRON)
    {
      cellPoints = GetUniquePointsFromPolyhedronCellStream(m_cellStream, numCellItems, currIdx);

      // Deemed to be slower than flat set-- Left only as a warning to others!
      // std::stable_sort(cellPoints.begin(), cellPoints.end());
      // auto uniqueEnd = std::unique(cellPoints.begin(), cellPoints.end());

      // for (auto pt = cellPoints.begin(); pt != uniqueEnd; ++pt)
      for (auto pt = cellPoints.begin(); pt != cellPoints.end(); ++pt)
      {
        m_pointIdxToPointsToCells[*pt] += 1;
      }
    }
    else
    {
      // iterate on points
      int numPoints = numCellItems;
      for (int ptIdx = 0; ptIdx < numPoints; ++ptIdx)
      {
        int pt = m_cellStream[currIdx++];
        m_pointIdxToPointsToCells[pt] += 1;
      }
    }

    ++cellIdx;
  }
  m_pointIdxToPointsToCells.push_back(0);

  // change array of counts to array of offsets
  int currCount = 0;
  for (auto& item : m_pointIdxToPointsToCells)
  {
    int count = item + 1;
    item = currCount;
    currCount += count;
  }

  cellIdx = 0;
  currIdx = 0;
  m_pointsToCells.resize(currCount, 0);
  while (currIdx < numStreamItems)
  {
    // get cell type
    int cellType = m_cellStream[currIdx++];
    if (currIdx >= numStreamItems)
      return;

    // get the number of items (points or faces depending on cell type)
    int numCellItems = m_cellStream[currIdx++];
    if (currIdx >= numStreamItems)
      return;

    if (cellType == XMU_POLYHEDRON)
    {
      cellPoints = GetUniquePointsFromPolyhedronCellStream(m_cellStream, numCellItems, currIdx);

      // Deemed to be slower than flat set-- Left only as a warning to others!
      // std::stable_sort(cellPoints.begin(), cellPoints.end());
      // auto uniqueEnd = std::unique(cellPoints.begin(), cellPoints.end());

      // for (auto pt = cellPoints.begin(); pt != uniqueEnd; ++pt)
      for (auto pt = cellPoints.begin(); pt != cellPoints.end(); ++pt)
      {
        int countIdx = m_pointIdxToPointsToCells[*pt];
        int& count = m_pointsToCells[countIdx]; // point's cell count
        ++count;                                // incrementing point's cell count
        int updateIdx = countIdx + count;
        m_pointsToCells[updateIdx] = cellIdx;
      }
    }
    else
    {
      // iterate on points
      int numPoints = numCellItems;
      for (int ptIdx = 0; ptIdx < numPoints; ++ptIdx)
      {
        int pt = m_cellStream[currIdx++];
        int countIdx = m_pointIdxToPointsToCells[pt];
        int& count = m_pointsToCells[countIdx]; // point's cell count
        ++count;                                // incrementing point's cell count
        int updateIdx = countIdx + count;
        m_pointsToCells[updateIdx] = cellIdx;
      }
    }

    ++cellIdx;
  }
} // XmUGridImpl::UpdatePointLinks

//------------------------------------------------------------------------------
/// \brief Get the dimension given the cell type (0d, 1d, 2d, or 3d).
/// \param[in] a_cellType: the cell type
/// \return the dimension of the cell type
//------------------------------------------------------------------------------
int XmUGridImpl::DimensionFromCellType(const XmUGridCellType a_cellType)
{
  switch (a_cellType)
  {
  // invalid
  case XMU_INVALID_CELL_TYPE:
    return -1;
    break;

  // 0D
  case XMU_EMPTY_CELL:
  case XMU_VERTEX:
  case XMU_POLY_VERTEX:
  case XMU_CONVEX_POINT_SET: // Special class of cells formed by convex group of
                             // points
    return 0;
    break;

  // 1D
  case XMU_LINE:
  case XMU_POLY_LINE:

  case XMU_QUADRATIC_EDGE:
  case XMU_PARAMETRIC_CURVE:
  case XMU_HIGHER_ORDER_EDGE:
  case XMU_CUBIC_LINE: // Cubic, isoparametric cell
    return 1;
    break;
  // 2D
  case XMU_TRIANGLE:
  case XMU_TRIANGLE_STRIP:
  case XMU_POLYGON:
  case XMU_PIXEL:
  case XMU_QUAD:

  case XMU_QUADRATIC_TRIANGLE:
  case XMU_QUADRATIC_QUAD:
  case XMU_BIQUADRATIC_QUAD:
  case XMU_QUADRATIC_LINEAR_QUAD:
  case XMU_BIQUADRATIC_TRIANGLE:
  case XMU_QUADRATIC_POLYGON:

  case XMU_PARAMETRIC_SURFACE:
  case XMU_PARAMETRIC_TRI_SURFACE:
  case XMU_PARAMETRIC_QUAD_SURFACE:

  case XMU_HIGHER_ORDER_TRIANGLE:
  case XMU_HIGHER_ORDER_QUAD:
  case XMU_HIGHER_ORDER_POLYGON:

    return 2;
    break;

  // assuming the rest are 3D
  default:
    return 3;
    break;
#if 0 // Remaining definitions
    XMU_TETRA = 10,
    XMU_VOXEL = 11,
    XMU_HEXAHEDRON = 12,
    XMU_WEDGE = 13,
    XMU_PYRAMID = 14,
    XMU_PENTAGONAL_PRISM = 15,
    XMU_HEXAGONAL_PRISM = 16,

    // Quadratic, isoparametric cells
    XMU_QUADRATIC_TETRA = 24,
    XMU_QUADRATIC_HEXAHEDRON = 25,
    XMU_QUADRATIC_WEDGE = 26,
    XMU_QUADRATIC_PYRAMID = 27,
    XMU_TRIQUADRATIC_HEXAHEDRON = 29,
    XMU_QUADRATIC_LINEAR_WEDGE = 31,
    XMU_BIQUADRATIC_QUADRATIC_WEDGE = 32,
    XMU_BIQUADRATIC_QUADRATIC_HEXAHEDRON = 33,

    // Polyhedron cell (consisting of polygonal faces)
    XMU_POLYHEDRON = 42,

    // Higher order cells in parametric form
    XMU_PARAMETRIC_TETRA_REGION = 55,
    XMU_PARAMETRIC_HEX_REGION = 56,

    // Higher order cells
    XMU_HIGHER_ORDER_TETRAHEDRON = 64,
    XMU_HIGHER_ORDER_WEDGE = 65,
    XMU_HIGHER_ORDER_PYRAMID = 66,
    XMU_HIGHER_ORDER_HEXAHEDRON = 67,
#endif
  }
  return -1;

} // XmUGridImpl::DimensionFromCellType

//------------------------------------------------------------------------------
/// \brief Get number of items given cell. For polyhedron number of items is
///        number of faces. For other cell types it is number of points.
/// \param[in] a_cellIdx: the index of the cell
/// \return the number of faces for polyhedron or number of points.
//------------------------------------------------------------------------------
int XmUGridImpl::GetNumberOfItemsForCell(const int a_cellIdx) const
{
  int cellType = GetCellType(a_cellIdx);
  if (cellType == XMU_INVALID_CELL_TYPE)
  {
    return 0;
  }
  else if (cellType != XMU_POLYHEDRON)
  {
    // Number of points is right after cell type
    int startIndex = m_cellIdxToStreamIdx[a_cellIdx];
    return m_cellStream[startIndex + 1];
  }
  else
  { // Polyhedron case, same value is number of faces
    int startIndex = m_cellIdxToStreamIdx[a_cellIdx];
    return m_cellStream[startIndex + 1];
  }
} // XmUGridImpl::GetNumberOfPointsForCell
//------------------------------------------------------------------------------
/// \brief Internal function to get start of cell stream for an individual cell.
///        Returns nullptr and zero length for invalid cell index.
/// \param[in] a_cellIdx: the index of the cell
/// \param[out] a_start: pointer to the start of the stream for the cell
/// \param[out] a_length: the length of the stream for the cell
//------------------------------------------------------------------------------
void XmUGridImpl::GetSingleCellStream(const int a_cellIdx, const int** a_start, int& a_length) const
{
  int cellType = GetCellType(a_cellIdx);
  if (cellType == XMU_INVALID_CELL_TYPE)
  {
    *a_start = nullptr;
    a_length = 0;
  }
  else
  {
    int startIndex = m_cellIdxToStreamIdx[a_cellIdx];
    int nextCellIndex = m_cellIdxToStreamIdx[a_cellIdx + 1];
    *a_start = &m_cellStream[startIndex];
    a_length = nextCellIndex - startIndex;
  }
} // XmUGridImpl::GetSingleCellStream
//------------------------------------------------------------------------------
/// \brief Get the number of edges for a polyhedron cell.
/// \param[in] a_cellIdx: the index of the cell
/// \return the number of edges
//------------------------------------------------------------------------------
int XmUGridImpl::GetNumberOfPolyhedronEdges(const int a_cellIdx) const
{
  const int* cellStream;
  int streamLength;
  GetSingleCellStream(a_cellIdx, &cellStream, streamLength);
  if (cellStream && streamLength > 0 && cellStream[0] == XMU_POLYHEDRON)
  {
    boost::container::flat_set<std::pair<int, int>> edges;
    int currItem = 2;
    while (currItem < streamLength)
    {
      GetUniqueEdgesFromPolyhedronCellStream(&cellStream, streamLength, edges, currItem);
    }
    return (int)edges.size();
  }
  return 0;
} // XmUGridImpl::GetNumberOfPolyhedronEdges
//------------------------------------------------------------------------------
/// \brief Get the unique points in a flat set
/// \param[in] a_cellStream: the UGrid cell stream
/// \param[in] a_numCellItems: the number of cell faces in the polyhedron
/// \param[in] a_currIdx: the index of the cell stream; this should reference
///       the number of points in the first face. This variable will be updated
///       to the cell type of the next cell.
/// \note: This function does NOT verify cellstream size!!  This function
///      needs to be efficient!
/// \return the unique points of the polyhedron
//------------------------------------------------------------------------------
boost::container::flat_set<int> XmUGridImpl::GetUniquePointsFromPolyhedronCellStream(
  const VecInt& a_cellStream,
  const int a_numCellItems,
  int& a_currIdx)
{
  boost::container::flat_set<int> cellPoints;
  cellPoints.clear();
  int numFaces = a_numCellItems;
  for (int faceIdx = 0; faceIdx < numFaces; ++faceIdx)
  {
    int numFacePoints = a_cellStream[a_currIdx++];
    for (int ptIdx = 0; ptIdx < numFacePoints; ++ptIdx)
    {
      int pt = a_cellStream[a_currIdx++];
      cellPoints.insert(pt);
    }
  }
  return cellPoints;
} // XmUGridImpl::GetNumberOfPolyhedronEdges
//------------------------------------------------------------------------------
/// \brief Get the unique points in a flat set
/// \param[in] a_cellStream: a single cell stream that is a polyhedron type
/// \param[out] a_cellPoints: the points of the cell
/// \return the unique points of the polyhedron.  If the data is invalid an
///      empty set will be returned
//------------------------------------------------------------------------------
bool XmUGridImpl::GetUniquePointsFromPolyhedronSingleCellStream(const VecInt& a_cellStream,
                                                                VecInt& a_cellPoints)
{
  a_cellPoints.clear();
  if (a_cellStream.size() < 2)
  {
    return false;
  }
  if (a_cellStream[0] != XMU_POLYHEDRON)
  {
    return false;
  }
  int currIdx(1);
  int numCellItems = a_cellStream[currIdx++];
  boost::container::flat_set<int> cellPoints =
    GetUniquePointsFromPolyhedronCellStream(a_cellStream, numCellItems, currIdx);

  for (auto pt = cellPoints.begin(); pt != cellPoints.end(); ++pt)
  {
    a_cellPoints.push_back(*pt);
  }
  return true;
} // XmUGridImpl::GetNumberOfPolyhedronEdges
//------------------------------------------------------------------------------
/// \brief Get the unique edges in a flat set for a given polyhedron
/// \param[in] a_start: the UGrid cell stream (integer pointer)
/// \param[in] a_length: the length of the cell stream
/// \param[in] a_cellEdges: Unique cell edges of the polyhedron
/// \param[in] a_currIdx: the index of the cell stream; this should reference
///       the number of points in the first face. This variable will be updated
///       to the cell type of the next cell.
/// \note: This function does NOT verify cellstream size!!  This function
///      needs to be efficient!
//------------------------------------------------------------------------------
void XmUGridImpl::GetUniqueEdgesFromPolyhedronCellStream(
  const int** a_start,
  int& a_length,
  boost::container::flat_set<std::pair<int, int>>& a_cellEdges,
  int& a_currIdx)
{
  int numFaces = (*a_start)[1];
  for (int i(0); i < numFaces; i++)
  {
    int numPoints = (*a_start)[a_currIdx++];
    for (int pointIdx = 0; pointIdx < numPoints; ++pointIdx)
    {
      int pt1Idx = pointIdx;
      int pt2Idx = (pointIdx + 1) % numPoints;
      // The % operator will reset the index back 0 so the final loop will
      // provide the last and first point
      int pt1 = (*a_start)[a_currIdx + pt1Idx];
      int pt2 = (*a_start)[a_currIdx + pt2Idx];
      // We want unique edges, so we add the lower point index first
      if (pt1 < pt2)
        a_cellEdges.insert(std::pair<int, int>(pt1, pt2));
      else
        a_cellEdges.insert(std::pair<int, int>(pt2, pt1));
    }
    a_currIdx += numPoints;
  }
} // XmUGridImpl::GetPlanViewPolygon2d
//------------------------------------------------------------------------------
/// \brief Get a plan view polygon of a specified 2D cell
/// \param[in] a_cellIdx: the index of the cell
/// \param[out] a_polygon: vector of Pt3d that is the plan view polygon
/// \return whether the operation was successful
//------------------------------------------------------------------------------
bool XmUGridImpl::GetPlanViewPolygon2d(int a_cellIdx, VecPt3d& a_polygon) const
{
  VecInt pointIndices = GetPointsOfCell(a_cellIdx);
  for (int i(0); i < pointIndices.size(); i++)
  {
    a_polygon.push_back(GetPoint(pointIndices[i]));
  }
  if (a_polygon.size() > 0)
  {
    return true;
  }
  return false;
} // XmUGridImpl::GetPlanViewPolygon2d
//------------------------------------------------------------------------------
/// \brief Get a plan view polygon of a specified 3D cell
/// \param[in] a_cellIdx: the index of the cell
/// \param[out] a_polygon: vector of Pt3d that is the plan view polygon
/// \return whether the operation was successful
//------------------------------------------------------------------------------
bool XmUGridImpl::GetPlanViewPolygon3d(int a_cellIdx, VecPt3d& a_polygon) const
{
  VecPt3d segments;
  if (GetCellXySegments(a_cellIdx, segments))
  {
    // Prismatic cell
    a_polygon = segments;
    return true;
  }
  else
  {
    // Non-prismatic cell
    VecInt uniquePoints = GetPointsOfCell(a_cellIdx);
    VecPt3d cellPoints(uniquePoints.size());
    for (int i(0); i < uniquePoints.size(); i++)
    {
      cellPoints[i] = GetPoint(uniquePoints[i]);
      cellPoints[i].z = 0.0; // Insist that our z values are 0.0 for plan view
    }
    a_polygon = ConvexHull(cellPoints);
    return true;
  }
  return false;
} // XmUGridImpl::GetPlanViewPolygon3d
//------------------------------------------------------------------------------
/// \brief Get whether the cell face is of a side orientation.
/// \param[in] a_facePts: the points in the face
/// \return whether the face is a Side
//------------------------------------------------------------------------------
bool XmUGridImpl::IsFaceSide(const VecInt& a_facePts) const
{
  // if any face point has same x and y as any other face point then
  // the face is a side face
  if (a_facePts.size() > 2)
  {
    Pt3d ptLast = GetPoint(a_facePts[0]);
    for (size_t facePtIdx = 1; facePtIdx < a_facePts.size(); ++facePtIdx)
    {
      Pt3d ptCurr = GetPoint(a_facePts[facePtIdx]);
      if ((ptLast.x == ptCurr.x) && (ptLast.y == ptCurr.y))
        return true;

      ptLast = ptCurr;
    }
  }
  return false;
} // XmUGridImpl::IsFaceSide
//------------------------------------------------------------------------------
/// \brief Get the XY segments of a cell.
/// \param[in] a_cellIdx: the index of the cell
/// \param[out] a_segments: The XY segments of a cell
/// \return whether the collected segments form a valid polygon
//------------------------------------------------------------------------------
bool XmUGridImpl::GetCellXySegments(int a_cellIdx, VecPt3d& a_segments) const
{
  int numFaces(GetNumberOfCellFaces(a_cellIdx));
  if (numFaces <= 0)
    return false;

  a_segments.clear();
  VecPt3d2d segment2d;
  segment2d.resize(numFaces);
  for (int faceIdx = 0; faceIdx < GetNumberOfCellFaces(a_cellIdx); ++faceIdx)
  {
    // Gather only side faces (faces that have duplicate XY values)
    VecInt facePoints = GetCellFace(a_cellIdx, faceIdx);
    if (IsFaceSide(facePoints))
    {
      // Gather the unique points of each face
      for (int i(0); i < facePoints.size(); i++)
      {
        Pt3d curPoint = GetPoint(facePoints[i]);
        curPoint.z = 0.0; // clear the z-values (in our copy)
        // See if we have added this point to our vector previously
        if (a_segments.empty())
        {
          segment2d[i].push_back(curPoint);
        }
        if (std::find(segment2d[i].begin(), segment2d[i].end(), curPoint) == segment2d[i].end())
        {
          segment2d[i].push_back(curPoint);
        }
      }
    }
  }
  // stitch together faces into one polygon
  // Need at least 3 side faces to make a polygon
  if (segment2d.size() < 3 || segment2d[0].size() < 2)
    return false;
  Pt3d lastPoint = segment2d[0][1];
  a_segments.push_back(segment2d[0][0]);
  a_segments.push_back(segment2d[0][1]);
  while (lastPoint != a_segments[0])
  {
    int faceId;
    bool found = false;
    for (faceId = 0; faceId < segment2d.size(); ++faceId)
    {
      if (segment2d[faceId].size() > 1 && segment2d[faceId][0] == lastPoint)
      {
        found = true;
        break;
      }
    }
    if (!found)
      return false; // There is no connecting face.
    for (int i = 1; i < segment2d[faceId].size(); ++i)
    {
      lastPoint = segment2d[faceId][i];
      if (lastPoint == a_segments[0])
        break;
      a_segments.push_back(segment2d[faceId][i]);
    }
    segment2d[faceId].clear();
  }

  // Need 3 segments to make a polygon
  if (a_segments.size() <= 3)
    return false;

  return true;
} // XmUGridImpl::GetCellXySegments
////////////////////////////////////////////////////////////////////////////////
/// \class XmUGrid
/// \brief Geometry for an unstructured grid.
////////////////////////////////////////////////////////////////////////////////
//------------------------------------------------------------------------------
/// \brief Create a new XmUGrid.
/// \return the new XmUGrid.
//------------------------------------------------------------------------------
BSHP<XmUGrid> XmUGrid::New()
{
  BSHP<XmUGrid> ugrid(new XmUGridImpl());
  return ugrid;
} // XmUGrid::New
//------------------------------------------------------------------------------
/// \brief Create a new XmUGrid.
/// \param[in] a_points: the UGrid points
/// \param[in] a_cellStream: the UGrid cell stream
/// \return the new XmUGrid.
//------------------------------------------------------------------------------
BSHP<XmUGrid> XmUGrid::New(const VecPt3d& a_points, const VecInt& a_cellStream)
{
  BSHP<XmUGrid> ugrid = XmUGrid::New();
  ugrid->SetPoints(a_points);
  ugrid->SetCellStream(a_cellStream);
  return ugrid;
} // XmUGrid::New
//------------------------------------------------------------------------------
/// \brief Constructor
//------------------------------------------------------------------------------
XmUGrid::XmUGrid()
{
} // XmUGrid::XmUGrid
//------------------------------------------------------------------------------
/// \brief Destructor
//------------------------------------------------------------------------------
XmUGrid::~XmUGrid()
{
} // XmUGrid::~XmUGrid
//------------------------------------------------------------------------------
/// \brief Check a cell stream to make sure it's valid. Compares cell type
///        against expected number of points.
/// \param[in] a_cellStream: the cell stream to check
/// \return true if cell stream is valid
//------------------------------------------------------------------------------
bool XmUGrid::ValidCellStream(const VecInt& a_cellStream)
{
  if (a_cellStream.empty())
    return true;

  int numItems = (int)a_cellStream.size();
  int currIdx = 0;
  while (currIdx < numItems)
  {
    // get cell type
    int cellType = a_cellStream[currIdx++];
    if (currIdx >= numItems)
      return false;

    // get the number of points
    int numPoints = a_cellStream[currIdx++];
    if (currIdx >= numItems)
      return false;

    switch (cellType)
    {
    case XMU_EMPTY_CELL:
      if (numPoints != 0)
        return false;
      break;
    case XMU_VERTEX:
      if (numPoints != 1)
        return false;
      currIdx += numPoints;
      break;
    case XMU_LINE:
      if (numPoints != 2)
        return false;
      currIdx += numPoints;
      break;
    case XMU_TRIANGLE:
      if (numPoints != 3)
        return false;
      currIdx += numPoints;
      break;
    case XMU_PIXEL:
    case XMU_QUAD:
    case XMU_TETRA:
      if (numPoints != 4)
        return false;
      currIdx += numPoints;
      break;
    case XMU_PYRAMID:
      if (numPoints != 5)
        return false;
      currIdx += numPoints;
      break;
    case XMU_WEDGE:
    case XMU_PENTAGONAL_PRISM:
      if (numPoints != 6)
        return false;
      currIdx += numPoints;
      break;
    case XMU_HEXAGONAL_PRISM:
      if (numPoints != 7)
        return false;
      currIdx += numPoints;
      break;
    case XMU_VOXEL:
    case XMU_HEXAHEDRON:
      if (numPoints != 8)
        return false;
      currIdx += numPoints;
      break;
    case XMU_POLY_VERTEX:
      if (numPoints < 1)
        return false;
      currIdx += numPoints;
      break;
    case XMU_POLY_LINE:
      if (numPoints < 2)
        return false;
      currIdx += numPoints;
      break;
    case XMU_TRIANGLE_STRIP:
    case XMU_POLYGON:
      if (numPoints < 3)
        return false;
      currIdx += numPoints;
      break;
    case XMU_POLYHEDRON:
    {
      int numFaces = numPoints;
      if (numFaces < 3)
        return false;
      for (int faceIdx = 0; faceIdx < numFaces; ++faceIdx)
      {
        if (currIdx >= numItems)
          return false;
        int numPoints = a_cellStream[currIdx++];
        if (numPoints < 3)
          return false;
        currIdx += numPoints;
      }
    }
    break;
    default:
      currIdx += numPoints;
      break;
    }

    if (currIdx > numItems)
      return false;
  }

  return true;
} // XmUGrid::ValidCellStream

} // namespace xms

#ifdef CXX_TEST
//------------------------------------------------------------------------------
// Unit Tests
//------------------------------------------------------------------------------
using namespace xms;
#include <xmsgrid/ugrid/XmUGrid.t.h>

//------------------------------------------------------------------------------
/// \brief Builds a 1 cell (left 90 degree triangle) 2D XmUGrid for testing.
/// \code
///  2
///  | \ 
///  |  \ 
///  |   \ 
///  0----1
///
/// \endcode
/// \return Returns a builder for the UGrid.
BSHP<XmUGrid> TEST_XmUGrid1Left90Tri()
{
  VecPt3d points = {{0, 0, 0}, {20, 0, 0}, {0, 20, 0}};

  // Cell type (5), number of points (3), point numbers, counterclockwise
  std::vector<int> cells = {5, 3, 0, 1, 2};

  BSHP<XmUGrid> ugrid = XmUGrid::New(points, cells);

  return ugrid;
} // TEST_UGrid1Left90Tri
//------------------------------------------------------------------------------
/// \brief Builds a 2 cell (Quad) 2D XmUGrid for testing.
/// \code
///
///     0-----1-----2
///     |  0  |  1  |
///     3-----4-----5
///     |  2  |  3  |
///     6-----7-----8
///
/// \endcode
/// \return Returns a builder for the UGrid.
BSHP<XmUGrid> TEST_XmUGridSimpleQuad()
{
  VecPt3d points = {{0, 10, 0}, {10, 10, 0}, {20, 10, 0},  {0, 0, 0},   {10, 0, 0},
                    {20, 0, 0}, {0, -10, 0}, {10, -10, 0}, {20, -10, 0}};

  // Cell type (9), number of points (4), point numbers, counterclockwise
  VecInt cellStream = {XMU_QUAD, 4, 0, 3, 4, 1, XMU_QUAD, 4, 1, 4, 5, 2,
                       XMU_QUAD, 4, 3, 6, 7, 4, XMU_QUAD, 4, 4, 7, 8, 5};

  BSHP<XmUGrid> ugrid = XmUGrid::New(points, cellStream);
  return ugrid;
} // TEST_XmUGridSimpleQuad

//------------------------------------------------------------------------------
/// \brief Builds an XmUGrid with supported 1D and 2D linear cells for testing.
/// \return Returns the XmUGrid.
//------------------------------------------------------------------------------
BSHP<XmUGrid> TEST_XmUGrid2dLinear()
{
  VecPt3d points = {{0, 0, 0},   {10, 0, 0},  {20, 0, 0},  {30, 0, 0},  {40, 0, 0},
                    {0, 10, 0},  {10, 10, 0}, {20, 10, 0}, {40, 10, 0}, {0, 20, 0},
                    {10, 20, 0}, {20, 20, 0}, {30, 20, 0}, {40, 20, 0}};

  // clang-format off
  // Cell type (5), number of points (3), point numbers, counterclockwise
  std::vector<int> cells = {(int)XMU_QUAD, 4, 0, 1, 6, 5,            // 0
                            (int)XMU_PIXEL, 4, 1, 2, 6, 7,           // 1
                            (int)XMU_TRIANGLE, 3, 2, 3, 7,           // 2
                            (int)XMU_POLYGON, 6, 3, 4, 8, 13, 12, 7, // 3
                            (int)XMU_POLY_LINE, 3, 7, 11, 10,        // 4
                            (int)XMU_LINE, 2, 5, 9};                 // 5
  // clang-format on

  BSHP<XmUGrid> ugrid = XmUGrid::New(points, cells);

  return ugrid;
} // TEST_XmUGrid2dLinear
//------------------------------------------------------------------------------
/// \brief Builds an XmUGrid with supported 1D and 2D linear cells for testing.
/// \return Returns the XmUGrid.
//------------------------------------------------------------------------------
BSHP<XmUGrid> TEST_XmUGrid3dLinear()
{
  VecPt3d points = {{0, 0, 0},   {10, 0, 0},   {20, 0, 0},   {30, 0, 0},   {40, 0, 0},
                    {0, 10, 0},  {10, 10, 0},  {20, 10, 0},  {30, 10, 0},  {40, 10, 0},
                    {0, 20, 0},  {10, 20, 0},  {20, 20, 0},  {30, 20, 0},  {40, 20, 0},
                    {0, 0, 10},  {10, 0, 10},  {20, 0, 10},  {30, 0, 10},  {40, 0, 10},
                    {0, 10, 10}, {10, 10, 10}, {20, 10, 10}, {30, 10, 10}, {40, 10, 10},
                    {0, 20, 10}, {10, 20, 10}, {20, 20, 10}, {30, 20, 10}, {40, 20, 10}};

  // clang-format off
  // Cell type (5), number of points (3), point numbers, counterclockwise
  std::vector<int> cells = {(int)XMU_TETRA, 4, 0, 1, 5, 15,
                            (int)XMU_VOXEL, 8, 1, 2, 6, 7, 16, 17, 21, 22,
                            (int)XMU_HEXAHEDRON, 8, 2, 3, 8, 7, 17, 18, 23, 22,
                            (int)XMU_POLYHEDRON, 6, 
                            4, 8, 9, 14, 13, 
                            4, 8, 9, 24, 23,
                            4, 9, 14, 29, 24,
                            4, 13, 14, 29, 28,
                            4, 8, 13, 28, 23,
                            4, 23, 24, 29, 28,
                            (int)XMU_WEDGE, 6, 3, 4, 18, 8, 9, 23,
                            (int)XMU_PYRAMID, 5, 5, 6, 11, 10, 20};
  // clang-format on

  BSHP<XmUGrid> ugrid = XmUGrid::New(points, cells);

  return ugrid;
} // TEST_XmUGrid3dLinear
//------------------------------------------------------------------------------
/// \brief Builds a 1 cell hexagon with cell type polyhedron.
/// \return Returns the UGrid.
//------------------------------------------------------------------------------
BSHP<XmUGrid> TEST_XmUGridHexagonalPolyhedron()
{
  VecPt3d points = {
    {0, 0, 10}, {10, 0, 10}, {10, 10, 10}, {0, 10, 10},
    {0, 0, 0},  {10, 0, 0},  {10, 10, 0},  {0, 10, 0},
  };

  // clang-format off

  // Cell type (5), number of points (3), point numbers, counterclockwise
  std::vector<int> cells = {(int)XMU_POLYHEDRON, 6,
                            4, 0, 1, 2, 3,
                            4, 4, 5, 7, 2,
                            4, 5, 6, 2, 1,
                            4, 6, 7, 3, 2,
                            4, 7, 4, 0, 3,
                            4, 4, 7, 6, 5};
  // clang-format on

  BSHP<XmUGrid> ugrid = XmUGrid::New(points, cells);

  return ugrid;
} // TEST_XmUGridHexagonalPolyhedron
//------------------------------------------------------------------------------
/// \brief Builds a UGrid of Quads at 1 spacing for rows & cols specified
/// \param[in] a_rows: number of rows in UGrid
/// \param[in] a_cols: number of columns in UGrid
/// \return Returns the UGrid.
//------------------------------------------------------------------------------
BSHP<xms::XmUGrid> TEST_XmUBuildQuadUGrid(const int a_rows, const int a_cols)
{
  Pt3d origin(0.0, 0.0, 0.0);
  return TEST_XmUBuildQuadUGrid(a_rows, a_cols, origin);
} // TEST_XmUBuildQuadUGrid
//------------------------------------------------------------------------------
/// \brief Builds a UGrid of Quads at 1 spacing for rows & cols specified
/// \param[in] a_rows: number of rows in UGrid
/// \param[in] a_cols: number of columns in UGrid
/// \param[in] a_origin: Point where the UGrid begins (min x, min y, min z)
/// \return Returns the UGrid.
//------------------------------------------------------------------------------
BSHP<xms::XmUGrid> TEST_XmUBuildQuadUGrid(const int a_rows,
                                          const int a_cols,
                                          const xms::Pt3d& a_origin)
{
  VecPt3d points;
  points.reserve(a_rows * a_cols);
  for (int i = 0; i < a_rows; ++i)
  {
    for (int j = 0; j < a_cols; ++j)
    {
      points.push_back(Pt3d(j + a_origin.x, a_rows - i + a_origin.y));
    }
  }

  VecInt cells;
  cells.reserve((a_rows - 1) * (a_cols - 1) * 6);
  for (int i = 0; i < a_rows - 1; ++i)
  {
    for (int j = 0; j < a_cols - 1; ++j)
    {
      cells.push_back(XMU_QUAD);
      cells.push_back(4);
      cells.push_back(j + a_cols * i);
      cells.push_back(j + a_cols * (i + 1));
      cells.push_back(j + 1 + a_cols * (i + 1));
      cells.push_back(j + 1 + a_cols * i);
    }
  }

  return XmUGrid::New(points, cells);
} // TEST_XmUBuildQuadUGrid
//------------------------------------------------------------------------------
/// \brief Builds a UGrid of Quads at 1 spacing for rows & cols specified
/// \param[in] a_rows: number of rows in UGrid
/// \param[in] a_cols: number of columns in UGrid
/// \param[in] a_lays: number of layers in UGrid
/// \return Returns the UGrid.
//------------------------------------------------------------------------------
BSHP<xms::XmUGrid> TEST_XmUBuildHexadronUgrid(const int a_rows, const int a_cols, const int a_lays)
{
  Pt3d origin(0.0, 0.0, 0.0);
  return TEST_XmUBuildHexadronUgrid(a_rows, a_cols, a_lays, origin);
} // TEST_XmUBuildHexadronUgrid
//------------------------------------------------------------------------------
/// \brief Builds a UGrid of Quads at 1 spacing for rows & cols specified
/// \param[in] a_rows: number of rows in UGrid
/// \param[in] a_cols: number of columns in UGrid
/// \param[in] a_lays: number of layers in UGrid
/// \param[in] a_origin: Point where the UGrid begins (min x, min y, min z)
/// \return Returns the UGrid.
//------------------------------------------------------------------------------
BSHP<xms::XmUGrid> TEST_XmUBuildHexadronUgrid(const int a_rows,
                                              const int a_cols,
                                              const int a_lays,
                                              const xms::Pt3d& a_origin)
{
  VecPt3d points;
  points.reserve(a_rows * a_cols);
  for (int k = 0; k < a_lays; ++k)
  {
    for (int i = 0; i < a_rows; ++i)
    {
      for (int j = 0; j < a_cols; ++j)
      {
        points.push_back(
          Pt3d(j + a_origin.x, a_rows - i - 1 + a_origin.y, a_lays - k - 1 + a_origin.z));
      }
    }
  }

  VecInt cells;
  cells.reserve((a_rows - 1) * (a_cols - 1) * (a_lays - 1) * 10);
  int numInLayer = a_rows * a_cols;
  for (int k = 0; k < a_lays - 1; ++k)
  {
    int layOffset = numInLayer * k;
    for (int i = 0; i < a_rows - 1; ++i)
    {
      for (int j = 0; j < a_cols - 1; ++j)
      {
        cells.push_back(XMU_HEXAHEDRON);
        cells.push_back(8);
        cells.push_back(j + a_cols * i + layOffset);
        cells.push_back(j + a_cols * (i + 1) + layOffset);
        cells.push_back(j + 1 + a_cols * (i + 1) + layOffset);
        cells.push_back(j + 1 + a_cols * i + layOffset);
        cells.push_back(j + a_cols * i + layOffset + numInLayer);
        cells.push_back(j + a_cols * (i + 1) + layOffset + numInLayer);
        cells.push_back(j + 1 + a_cols * (i + 1) + layOffset + numInLayer);
        cells.push_back(j + 1 + a_cols * i + layOffset + numInLayer);
      }
    }
  }
  return XmUGrid::New(points, cells);
} // TEST_XmUBuildHexadronUgrid
//------------------------------------------------------------------------------
/// \brief Builds a UGrid of Quads at 1 spacing for rows & cols specified
/// \param[in] a_rows: number of rows in UGrid
/// \param[in] a_cols: number of columns in UGrid
/// \param[in] a_lays: number of layers in UGrid
/// \return Returns the UGrid.
//------------------------------------------------------------------------------
BSHP<xms::XmUGrid> TEST_XmUBuildPolyhedronUgrid(const int a_rows,
                                                const int a_cols,
                                                const int a_lays)
{
  Pt3d origin(0.0, 0.0, 0.0);
  return TEST_XmUBuildPolyhedronUgrid(a_rows, a_cols, a_lays, origin);
} // TEST_XmUBuildPolyhedronUgrid
//------------------------------------------------------------------------------
/// \brief Builds a UGrid of Quads at 1 spacing for rows & cols specified
/// \param[in] a_rows: number of rows in UGrid
/// \param[in] a_cols: number of columns in UGrid
/// \param[in] a_lays: number of layers in UGrid
/// \param[in] a_origin: Point where the UGrid begins (min x, min y, min z)
/// \return Returns the UGrid.
//------------------------------------------------------------------------------
BSHP<xms::XmUGrid> TEST_XmUBuildPolyhedronUgrid(const int a_rows,
                                                const int a_cols,
                                                const int a_lays,
                                                const xms::Pt3d& a_origin)
{
  VecPt3d points;
  points.reserve(a_rows * a_cols);
  for (int k = 0; k < a_lays; ++k)
  {
    for (int i = 0; i < a_rows; ++i)
    {
      for (int j = 0; j < a_cols; ++j)
      {
        points.push_back(Pt3d(j + a_origin.x, a_rows - i + a_origin.y, a_lays - k + a_origin.z));
      }
    }
  }

  VecInt cells;
  cells.reserve((a_rows - 1) * (a_cols - 1) * (a_lays - 1) * 10);
  int numInLayer = a_rows * a_cols;
  for (int k = 0; k < a_lays - 1; ++k)
  {
    int layOffset = numInLayer * k;
    for (int i = 0; i < a_rows - 1; ++i)
    {
      for (int j = 0; j < a_cols - 1; ++j)
      {
        int pt0 = j + a_cols * i + layOffset;
        int pt1 = j + a_cols * (i + 1) + layOffset;
        int pt2 = j + 1 + a_cols * (i + 1) + layOffset;
        int pt3 = j + 1 + a_cols * i + layOffset;
        int pt4 = j + a_cols * i + layOffset + numInLayer;
        int pt5 = j + a_cols * (i + 1) + layOffset + numInLayer;
        int pt6 = j + 1 + a_cols * (i + 1) + layOffset + numInLayer;
        int pt7 = j + 1 + a_cols * i + layOffset + numInLayer;

        cells.push_back(XMU_POLYHEDRON);
        cells.push_back(6);
        // top
        cells.push_back(4);
        cells.push_back(pt0);
        cells.push_back(pt1);
        cells.push_back(pt2);
        cells.push_back(pt3);
        // front
        cells.push_back(4);
        cells.push_back(pt0);
        cells.push_back(pt1);
        cells.push_back(pt5);
        cells.push_back(pt7);
        // right
        cells.push_back(4);
        cells.push_back(pt1);
        cells.push_back(pt3);
        cells.push_back(pt7);
        cells.push_back(pt5);
        // back
        cells.push_back(4);
        cells.push_back(pt3);
        cells.push_back(pt2);
        cells.push_back(pt6);
        cells.push_back(pt7);
        // left
        cells.push_back(4);
        cells.push_back(pt2);
        cells.push_back(pt0);
        cells.push_back(pt4);
        cells.push_back(pt6);
        // bottom
        cells.push_back(4);
        cells.push_back(pt4);
        cells.push_back(pt5);
        cells.push_back(pt6);
        cells.push_back(pt7);
      }
    }
  }
  return XmUGrid::New(points, cells);
} // TEST_XmUBuildPolyhedronUgrid
//------------------------------------------------------------------------------
/// \brief Builds a UGrid with one 3D Chevron polyhedron
/// \return Returns the UGrid.
//------------------------------------------------------------------------------
BSHP<xms::XmUGrid> TEST_XmUBuild3DChevronUgrid()
{
  VecPt3d ugridPoints = {{0.0, 0.0, 0.0},   {20.0, 10.0, 0.0}, {40.0, 0.0, 0.0},
                         {20.0, 50.0, 0.0}, {0.0, 0.0, 10.0},  {20.0, 10.0, 10.0},
                         {40.0, 0.0, 10.0}, {20.0, 50.0, 10.0}};
  VecInt ugridCell = {(int)XMU_POLYHEDRON,
                      6,
                      4,
                      0,
                      3,
                      2,
                      1,
                      4,
                      4,
                      5,
                      6,
                      7,
                      4,
                      0,
                      1,
                      5,
                      4,
                      4,
                      1,
                      2,
                      6,
                      5,
                      4,
                      2,
                      3,
                      7,
                      6,
                      4,
                      3,
                      0,
                      4,
                      7};

  return XmUGrid::New(ugridPoints, ugridCell);
} // TEST_XmUBuild3DChevronUgrid
//------------------------------------------------------------------------------
/// \brief Path to test files.
/// \return Returns path to test files.
//------------------------------------------------------------------------------
std::string TestFilesPath()
{
  // return "../" + std::string(XMSNG_TEST_PATH);
  return "c:/code/xmsUgrid/test_files/";
} // TestFilesPath

////////////////////////////////////////////////////////////////////////////////
/// \class XmUGridUnitTests
/// \brief Tests XmUGrids.
////////////////////////////////////////////////////////////////////////////////
//------------------------------------------------------------------------------
/// \brief Test XmUGrid point and cell streams.
//------------------------------------------------------------------------------
void XmUGridUnitTests::testUGridStreams()
{
  // test empty UGrid
  BSHP<XmUGrid> emptyUGrid = XmUGrid::New();
  VecPt3d points = emptyUGrid->GetPoints();
  TS_ASSERT_EQUALS(0, points.size());

  VecInt cellStream = emptyUGrid->GetCellStream();
  TS_ASSERT(XmUGrid::ValidCellStream(cellStream));
  TS_ASSERT_EQUALS(0, cellStream.size());

  // test adding points and cell stream

  /// \code
  ///
  ///     0----1----2
  ///     |    |    |
  ///     3----4----5
  ///     |    |    |
  ///     6----7----8
  /// \endcode
  BSHP<XmUGrid> ugrid = XmUGrid::New();

  points = {{0, 10, 0}, {10, 10, 0}, {20, 10, 0},  {0, 0, 0},   {10, 0, 0},
            {20, 0, 0}, {0, -10, 0}, {10, -10, 0}, {20, -10, 0}};

  // Cell type (9), number of points (4), point numbers, counterclockwise
  cellStream = {9, 4, 0, 3, 4, 1, 9, 4, 1, 4, 5, 2, 9, 4, 3, 6, 7, 4, 9, 4, 4, 7, 8, 5};

  ugrid->SetPoints(points);
  VecPt3d pointsOut = ugrid->GetPoints();
  TS_ASSERT_EQUALS(points, pointsOut);

  TS_ASSERT(ugrid->SetCellStream(cellStream));
  VecInt cellStreamOut = ugrid->GetCellStream();
  TS_ASSERT_EQUALS(cellStream, cellStreamOut);

  // Test invalid cell streams
  cellStream = {-1};
  TS_ASSERT(!XmUGrid::ValidCellStream(cellStream));
  cellStream = {9, 4, 0, 3, 4};
  TS_ASSERT(!XmUGrid::ValidCellStream(cellStream));
  cellStream = {9, 3, 0, 3, 4, 1};
  TS_ASSERT(!XmUGrid::ValidCellStream(cellStream));
} // XmUGridUnitTests::testUGridStreams
////////////////////////////////////////////////////////////////////////////////
//------------------------------------------------------------------------------
/// \brief Test Getting a point
/// \code
///
///     0----1----2
///     |    |    |
///     3----4----5
///     |    |    |
///     6----7----8
///
/// \endcode
//------------------------------------------------------------------------------
void XmUGridUnitTests::testGetSetPoint()
{
  VecPt3d points = {{0, 10, 0}, {10, 10, 0}, {20, 10, 0},  {0, 0, 0},   {10, 0, 0},
                    {20, 0, 0}, {0, -10, 0}, {10, -10, 0}, {20, -10, 0}};

  // Cell type (9), number of points (4), point numbers, counterclockwise
  VecInt cellStream = {9, 4, 0, 3, 4, 1, 9, 4, 1, 4, 5, 2, 9, 4, 3, 6, 7, 4, 9, 4, 4, 7, 8, 5};

  BSHP<XmUGrid> ugrid = XmUGrid::New(points, cellStream);

  TS_ASSERT_EQUALS(Pt3d(), ugrid->GetPoint(-1));
  for (int i = 0; i < (int)points.size(); i++)
  {
    TS_ASSERT_EQUALS(points[i], ugrid->GetPoint(i));
  }
  TS_ASSERT_EQUALS(Pt3d(), ugrid->GetPoint((int)points.size()));

  TS_ASSERT(!ugrid->SetPoint(-1, Pt3d()));
  TS_ASSERT(!ugrid->SetPoint((int)points.size(), Pt3d()));

  TS_ASSERT(ugrid->SetPoint(0, Pt3d(-10, 10, 0)));
  TS_ASSERT_EQUALS(Pt3d(-10, 10, 0), ugrid->GetPoint(0));

} // XmUGridUnitTests::testGetSetPoint
////////////////////////////////////////////////////////////////////////////////
//------------------------------------------------------------------------------
/// \brief Test Getting a cell stream.
/// \code
///
///     0-----1-----2
///     |  0  |  1  |
///     3-----4-----5
///     |  2  |  3  |
///     6-----7-----8
///
/// \endcode
//------------------------------------------------------------------------------
void XmUGridUnitTests::testGetSingleCellStream()
{
  VecPt3d points = {{0, 10, 0}, {10, 10, 0}, {20, 10, 0},  {0, 0, 0},   {10, 0, 0},
                    {20, 0, 0}, {0, -10, 0}, {10, -10, 0}, {20, -10, 0}};

  VecInt cell0 = {9, 4, 0, 3, 4, 1}, cell1 = {9, 4, 1, 4, 5, 2}, cell2 = {9, 4, 3, 6, 7, 4},
         cell3 = {9, 4, 4, 7, 8, 5};
  // Cell type (9), number of points (4), point numbers, counterclockwise
  VecInt cellStream;
  cellStream.insert(cellStream.end(), cell0.begin(), cell0.end());
  cellStream.insert(cellStream.end(), cell1.begin(), cell1.end());
  cellStream.insert(cellStream.end(), cell2.begin(), cell2.end());
  cellStream.insert(cellStream.end(), cell3.begin(), cell3.end());

  BSHP<XmUGrid> ugrid = XmUGrid::New(points, cellStream);
  VecInt cellResult;

  TS_ASSERT_EQUALS(false, ugrid->GetSingleCellStream(-1, cellResult));

  TS_ASSERT_EQUALS(true, ugrid->GetSingleCellStream(0, cellResult));
  TS_ASSERT_EQUALS(cell0, cellResult);
  TS_ASSERT_EQUALS(true, ugrid->GetSingleCellStream(1, cellResult));
  TS_ASSERT_EQUALS(cell1, cellResult);
  TS_ASSERT_EQUALS(true, ugrid->GetSingleCellStream(2, cellResult));
  TS_ASSERT_EQUALS(cell2, cellResult);
  TS_ASSERT_EQUALS(true, ugrid->GetSingleCellStream(3, cellResult));
  TS_ASSERT_EQUALS(cell3, cellResult);

  TS_ASSERT_EQUALS(false, ugrid->GetSingleCellStream((int)points.size(), cellResult));

} // XmUGridUnitTests::testGetSingleCellStream
//------------------------------------------------------------------------------
/// \brief Test getting number of points, cells, and cell type.
//------------------------------------------------------------------------------
void XmUGridUnitTests::testGetCellType()
{
  BSHP<XmUGrid> ugrid2d = TEST_XmUGrid2dLinear();
  if (!ugrid2d)
  {
    TS_FAIL("Unable to create UGrid.");
    return;
  }
  TS_ASSERT_EQUALS(14, ugrid2d->GetNumberOfPoints());
  TS_ASSERT_EQUALS(6, ugrid2d->GetNumberOfCells());
  TS_ASSERT_EQUALS(XMU_INVALID_CELL_TYPE, ugrid2d->GetCellType(-1));
  TS_ASSERT_EQUALS(XMU_INVALID_CELL_TYPE, ugrid2d->GetCellType(6));
  TS_ASSERT_EQUALS(XMU_QUAD, ugrid2d->GetCellType(0));
  TS_ASSERT_EQUALS(XMU_PIXEL, ugrid2d->GetCellType(1));
  TS_ASSERT_EQUALS(XMU_TRIANGLE, ugrid2d->GetCellType(2));
  TS_ASSERT_EQUALS(XMU_POLYGON, ugrid2d->GetCellType(3));
  TS_ASSERT_EQUALS(XMU_POLY_LINE, ugrid2d->GetCellType(4));
  TS_ASSERT_EQUALS(XMU_LINE, ugrid2d->GetCellType(5));

  BSHP<XmUGrid> ugrid3d = TEST_XmUGrid3dLinear();
  if (!ugrid3d)
  {
    TS_FAIL("Unable to create UGrid.");
    return;
  }
  TS_ASSERT_EQUALS(30, ugrid3d->GetNumberOfPoints());
  TS_ASSERT_EQUALS(6, ugrid3d->GetNumberOfCells());
  TS_ASSERT_EQUALS(XMU_INVALID_CELL_TYPE, ugrid3d->GetCellType(-1));
  TS_ASSERT_EQUALS(XMU_INVALID_CELL_TYPE, ugrid3d->GetCellType(6));
  TS_ASSERT_EQUALS(XMU_TETRA, ugrid3d->GetCellType(0));
  TS_ASSERT_EQUALS(XMU_VOXEL, ugrid3d->GetCellType(1));
  TS_ASSERT_EQUALS(XMU_HEXAHEDRON, ugrid3d->GetCellType(2));
  TS_ASSERT_EQUALS(XMU_POLYHEDRON, ugrid3d->GetCellType(3));
  TS_ASSERT_EQUALS(XMU_WEDGE, ugrid3d->GetCellType(4));
  TS_ASSERT_EQUALS(XMU_PYRAMID, ugrid3d->GetCellType(5));
} // XmUGridUnitTests::testGetCellType
//------------------------------------------------------------------------------
/// \brief Test getting dimension of single cells and all cells.
//------------------------------------------------------------------------------
void XmUGridUnitTests::testGetCellDimension()
{
  BSHP<XmUGrid> ugrid2d = TEST_XmUGrid2dLinear();
  if (!ugrid2d)
  {
    TS_FAIL("Unable to create UGrid.");
    return;
  }

  TS_ASSERT_EQUALS(XMU_INVALID_CELL_TYPE, ugrid2d->GetCellDimension(-1));
  TS_ASSERT_EQUALS(XMU_INVALID_CELL_TYPE, ugrid2d->GetCellDimension(6));
  TS_ASSERT_EQUALS(2, ugrid2d->GetCellDimension(0));
  TS_ASSERT_EQUALS(2, ugrid2d->GetCellDimension(1));
  TS_ASSERT_EQUALS(2, ugrid2d->GetCellDimension(2));
  TS_ASSERT_EQUALS(2, ugrid2d->GetCellDimension(3));
  TS_ASSERT_EQUALS(1, ugrid2d->GetCellDimension(4));
  TS_ASSERT_EQUALS(1, ugrid2d->GetCellDimension(5));

  BSHP<XmUGrid> ugrid3d = TEST_XmUGrid3dLinear();
  if (!ugrid3d)
  {
    TS_FAIL("Unable to create UGrid.");
    return;
  }
  TS_ASSERT_EQUALS(XMU_INVALID_CELL_TYPE, ugrid3d->GetCellDimension(-1));
  TS_ASSERT_EQUALS(XMU_INVALID_CELL_TYPE, ugrid3d->GetCellDimension(6));
  TS_ASSERT_EQUALS(3, ugrid3d->GetCellDimension(0));
  TS_ASSERT_EQUALS(3, ugrid3d->GetCellDimension(1));
  TS_ASSERT_EQUALS(3, ugrid3d->GetCellDimension(2));
  TS_ASSERT_EQUALS(3, ugrid3d->GetCellDimension(3));
  TS_ASSERT_EQUALS(3, ugrid3d->GetCellDimension(4));
  TS_ASSERT_EQUALS(3, ugrid3d->GetCellDimension(5));

  // Test Dimension Counts
  std::vector<int> twoDResults(4, 0), threeDResults(4, 0);
  twoDResults[1] = 2;
  twoDResults[2] = 4;
  threeDResults[3] = 6;
  TS_ASSERT_EQUALS(twoDResults, ugrid2d->GetDimensionCount());
  TS_ASSERT_EQUALS(threeDResults, ugrid3d->GetDimensionCount());
} // XmUGridUnitTests::testGetCellDimension
//------------------------------------------------------------------------------
/// \brief Test getting the extents of a UGrid
//------------------------------------------------------------------------------
void XmUGridUnitTests::testGetExtents()
{
  BSHP<XmUGrid> ugrid2d = TEST_XmUGrid2dLinear();
  if (!ugrid2d)
  {
    TS_FAIL("Unable to create UGrid.");
    return;
  }

  Pt3d min, max;
  Pt3d expectedMin = {0.0, 0.0, 0.0}, expectMax = {40.0, 20.0, 0.0};
  ugrid2d->GetExtents(min, max);
  TS_ASSERT_EQUALS(expectedMin, min);
  TS_ASSERT_EQUALS(expectMax, max);

  BSHP<XmUGrid> ugrid3d = TEST_XmUGrid3dLinear();
  if (!ugrid3d)
  {
    TS_FAIL("Unable to create UGrid.");
    return;
  }

  expectedMin = {0.0, 0.0, 0.0};
  expectMax = {40.0, 20.0, 10.0};
  ugrid3d->GetExtents(min, max);
  TS_ASSERT_EQUALS(expectedMin, min);
  TS_ASSERT_EQUALS(expectMax, max);

  Pt3d origin(-25.0, -25.0, -15.0);
  BSHP<XmUGrid> ugridBuild = TEST_XmUBuildHexadronUgrid(51, 51, 31, origin);
  if (!ugridBuild)
  {
    TS_FAIL("Unable to create UGrid.");
    return;
  }
  expectedMin = {-25.0, -25.0, -15.0};
  expectMax = {25.0, 25.0, 15.0};
  ugridBuild->GetExtents(min, max);
  TS_ASSERT_EQUALS(expectedMin, min);
  TS_ASSERT_EQUALS(expectMax, max);
} // XmUGridUnitTests::testGetExtents
//------------------------------------------------------------------------------
/// \brief Test getting edges of single cells.
//------------------------------------------------------------------------------
void XmUGridUnitTests::testGetNumberOfCellEdges()
{
  BSHP<XmUGrid> ugrid2d = TEST_XmUGrid2dLinear();
  if (!ugrid2d)
  {
    TS_FAIL("Unable to create UGrid.");
    return;
  }

  TS_ASSERT_EQUALS(-1, ugrid2d->GetNumberOfCellEdges(-1));
  TS_ASSERT_EQUALS(-1, ugrid2d->GetNumberOfCellEdges(6));
  TS_ASSERT_EQUALS(4, ugrid2d->GetNumberOfCellEdges(0));
  TS_ASSERT_EQUALS(4, ugrid2d->GetNumberOfCellEdges(1));
  TS_ASSERT_EQUALS(3, ugrid2d->GetNumberOfCellEdges(2));
  TS_ASSERT_EQUALS(6, ugrid2d->GetNumberOfCellEdges(3));
  TS_ASSERT_EQUALS(2, ugrid2d->GetNumberOfCellEdges(4));
  TS_ASSERT_EQUALS(1, ugrid2d->GetNumberOfCellEdges(5));

  BSHP<XmUGrid> ugrid3d = TEST_XmUGrid3dLinear();
  if (!ugrid3d)
  {
    TS_FAIL("Unable to create UGrid.");
    return;
  }

  TS_ASSERT_EQUALS(-1, ugrid3d->GetNumberOfCellEdges(-1));
  TS_ASSERT_EQUALS(-1, ugrid3d->GetNumberOfCellEdges(6));
  TS_ASSERT_EQUALS(6, ugrid3d->GetNumberOfCellEdges(0));
  TS_ASSERT_EQUALS(12, ugrid3d->GetNumberOfCellEdges(1));
  TS_ASSERT_EQUALS(12, ugrid3d->GetNumberOfCellEdges(2));
  TS_ASSERT_EQUALS(12, ugrid3d->GetNumberOfCellEdges(3));
  TS_ASSERT_EQUALS(9, ugrid3d->GetNumberOfCellEdges(4));
  TS_ASSERT_EQUALS(8, ugrid3d->GetNumberOfCellEdges(5));

} // XmUGridUnitTests::testGetNumberOfCellEdges
//------------------------------------------------------------------------------
/// \brief Test getting edges of single cells.
//------------------------------------------------------------------------------
void XmUGridUnitTests::testGetNumberOfCellFaces()
{
  BSHP<XmUGrid> ugrid2d = TEST_XmUGrid2dLinear();
  if (!ugrid2d)
  {
    TS_FAIL("Unable to create UGrid.");
    return;
  }

  // test 1D and 2D cells
  TS_ASSERT_EQUALS(-1, ugrid2d->GetNumberOfCellFaces(-1));
  for (int cellIdx = 0; cellIdx < ugrid2d->GetNumberOfCells(); ++cellIdx)
  {
    TS_ASSERT_EQUALS(0, ugrid2d->GetNumberOfCellFaces(cellIdx));
  }
  TS_ASSERT_EQUALS(-1, ugrid2d->GetNumberOfCellFaces(ugrid2d->GetNumberOfCells()));

  BSHP<XmUGrid> ugrid3d = TEST_XmUGrid3dLinear();
  if (!ugrid3d)
  {
    TS_FAIL("Unable to create UGrid.");
    return;
  }

  // test 3D cells
  TS_ASSERT_EQUALS(-1, ugrid3d->GetNumberOfCellFaces(-1));
  TS_ASSERT_EQUALS(-1, ugrid3d->GetNumberOfCellFaces(6));
  TS_ASSERT_EQUALS(4, ugrid3d->GetNumberOfCellFaces(0));
  TS_ASSERT_EQUALS(6, ugrid3d->GetNumberOfCellFaces(1));
  TS_ASSERT_EQUALS(6, ugrid3d->GetNumberOfCellFaces(2));
  TS_ASSERT_EQUALS(6, ugrid3d->GetNumberOfCellFaces(3));
  TS_ASSERT_EQUALS(5, ugrid3d->GetNumberOfCellFaces(4));
  TS_ASSERT_EQUALS(5, ugrid3d->GetNumberOfCellFaces(5));
} // XmUGridUnitTests::testGetNumberOfCellFaces
//------------------------------------------------------------------------------
/// \brief Test getting the cells attached to points.
/// \code
///
///     0----1----2
///     |    |    |
///     3----4----5
///
/// \endcode
//------------------------------------------------------------------------------
void XmUGridUnitTests::testGetPointCellsSimple()
{
  VecPt3d points = {{0, 10, 0}, {10, 10, 0}, {20, 10, 0}, {0, 0, 0}, {10, 0, 0}, {20, 0, 0}};

  VecInt cellStream = {XMU_QUAD, 4, 0, 3, 4, 1, XMU_QUAD, 4, 1, 4, 5, 2};

  BSHP<XmUGrid> ugrid = XmUGrid::New(points, cellStream);

  VecInt cellEmpty = {};
  VecInt cellZero = {0};
  VecInt cellZeroAndOne = {0, 1};
  VecInt cellOne = {1};
  TS_ASSERT_EQUALS(cellEmpty, ugrid->GetPointCells(-1));
  TS_ASSERT_EQUALS(cellZero, ugrid->GetPointCells(0));
  TS_ASSERT_EQUALS(cellZeroAndOne, ugrid->GetPointCells(1));
  TS_ASSERT_EQUALS(cellOne, ugrid->GetPointCells(2));
  TS_ASSERT_EQUALS(cellZero, ugrid->GetPointCells(3));
  TS_ASSERT_EQUALS(cellZeroAndOne, ugrid->GetPointCells(4));
  TS_ASSERT_EQUALS(cellOne, ugrid->GetPointCells(5));
  TS_ASSERT_EQUALS(cellEmpty, ugrid->GetPointCells(6));

} // XmUGridUnitTests::testGetNumberOfCellFaces

//------------------------------------------------------------------------------
/// \brief Test getting edges of single cells.
//------------------------------------------------------------------------------
void XmUGridUnitTests::testGetPointCells()
{
  BSHP<XmUGrid> ugrid2d = TEST_XmUGrid2dLinear();
  if (!ugrid2d)
  {
    TS_FAIL("Unable to create UGrid.");
    return;
  }

  VecInt2d cellsFor2DPoints = {{0},          // point 0
                               {0, 1},       // point 1
                               {1, 2},       // point 2
                               {2, 3},       // point 3
                               {3},          // point 4
                               {0, 5},       // point 5
                               {0, 1},       // point 6
                               {1, 2, 3, 4}, // point 7
                               {3},          // point 8
                               {5},          // point 9
                               {4},          // point 10
                               {4},          // point 11
                               {3},          // point 12
                               {3}};         // point 13

  // test 1D and 2D cells
  for (int i(0); i < cellsFor2DPoints.size(); i++)
  {
    TS_ASSERT_EQUALS(cellsFor2DPoints[i], ugrid2d->GetPointCells(i));
  }

  BSHP<XmUGrid> ugrid3d = TEST_XmUGrid3dLinear();
  if (!ugrid3d)
  {
    TS_FAIL("Unable to create UGrid.");
    return;
  }
  VecInt2d cellsFor3DPoints = {{0},       // point 0
                               {0, 1},    // point 1
                               {1, 2},    // point 2
                               {2, 4},    // point 3
                               {4},       // point 4
                               {0, 5},    // point 5
                               {1, 5},    // point 6
                               {1, 2},    // point 7
                               {2, 3, 4}, // point 8
                               {3, 4},    // point 9
                               {5},       // point 10
                               {5},       // point 11
                               {},        // point 12
                               {3},       // point 13
                               {3},       // point 14
                               {0},       // point 15
                               {1},       // point 16
                               {1, 2},    // point 17
                               {2, 4},    // point 18
                               {},        // point 19
                               {5},       // point 20
                               {1},       // point 21
                               {1, 2},    // point 22
                               {2, 3, 4}, // point 23
                               {3},       // point 24
                               {},        // point 25
                               {},        // point 26
                               {},        // point 27
                               {3},       // point 28
                               {3},       // point 29
                               {}};       // point 30

  // test 3D cells
  for (int i(0); i < cellsFor3DPoints.size(); i++)
  {
    if (cellsFor3DPoints[i] != ugrid3d->GetPointCells(i))
    {
      TS_FAIL(i);
    }
    TS_ASSERT_EQUALS(cellsFor3DPoints[i], ugrid3d->GetPointCells(i));
  }

} // XmUGridUnitTests::testGetPointCells
//------------------------------------------------------------------------------
/// \brief Test getting a vector of point indexes for a cell
//------------------------------------------------------------------------------
void XmUGridUnitTests::testGetCellPointIndexes()
{
  BSHP<XmUGrid> ugrid = TEST_XmUGridSimpleQuad();
  if (!ugrid)
  {
    TS_FAIL("Unable to create UGrid.");
    return;
  }

  VecInt2d expectedCellPoints = {{0, 3, 4, 1}, {1, 4, 5, 2}, {3, 6, 7, 4}, {4, 7, 8, 5}};
  VecInt2d cellPoints;
  VecInt cellPoint1D;
  TS_ASSERT(!ugrid->GetCellPointIndexes(-1, cellPoint1D));
  TS_ASSERT(!ugrid->GetCellPointIndexes(5, cellPoint1D));

  for (int i(0); i < ugrid->GetNumberOfCells(); i++)
  {
    TS_ASSERT(ugrid->GetCellPointIndexes(i, cellPoint1D));
    cellPoints.push_back(cellPoint1D);
    TS_ASSERT_EQUALS(expectedCellPoints[i], cellPoints[i]);
  }

  expectedCellPoints = {{0, 1, 6, 5},         {1, 2, 6, 7}, {2, 3, 7},
                        {3, 4, 8, 13, 12, 7}, {7, 11, 10},  {5, 9}};
  cellPoints.clear();
  BSHP<XmUGrid> ugrid2d = TEST_XmUGrid2dLinear();
  if (!ugrid2d)
  {
    TS_FAIL("Unable to create UGrid.");
    return;
  }

  for (int i(0); i < ugrid2d->GetNumberOfCells(); i++)
  {
    TS_ASSERT(ugrid2d->GetCellPointIndexes(i, cellPoint1D));
    cellPoints.push_back(cellPoint1D);
    TS_ASSERT_EQUALS(expectedCellPoints[i], cellPoints[i]);
  }

  expectedCellPoints = {{0, 1, 5, 15},
                        {1, 2, 6, 7, 16, 17, 21, 22},
                        {2, 3, 8, 7, 17, 18, 23, 22},
                        {8, 9, 13, 14, 23, 24, 28, 29},
                        {3, 4, 18, 8, 9, 23},
                        {5, 6, 11, 10, 20}};
  cellPoints.clear();
  BSHP<XmUGrid> ugrid3d = TEST_XmUGrid3dLinear();
  if (!ugrid3d)
  {
    TS_FAIL("Unable to create UGrid.");
    return;
  }

  for (int i(0); i < ugrid3d->GetNumberOfCells(); i++)
  {
    TS_ASSERT(ugrid3d->GetCellPointIndexes(i, cellPoint1D));
    cellPoints.push_back(cellPoint1D);
    TS_ASSERT_EQUALS(expectedCellPoints[i], cellPoints[i]);
  }

} // XmUGridUnitTests::testGetCellPointIndexes

//------------------------------------------------------------------------------
/// \brief Test iterating through the edges of cells
//------------------------------------------------------------------------------
void XmUGridUnitTests::testGetCellEdgePointIndexes()
{
  /// \code
  ///
  ///     0-----1-----2
  ///     |  0  |  1  |
  ///     3-----4-----5
  ///     |  2  |  3  |
  ///     6-----7-----8
  ///
  /// \endcode

  BSHP<XmUGrid> ugrid = TEST_XmUGridSimpleQuad();
  if (!ugrid)
  {
    TS_FAIL("Unable to create UGrid.");
    return;
  }

  {
    std::pair<int, int> edge0(0, 3), edge1(3, 4), edge2(1, 4), edge3(0, 1), edge4(1, 4),
      edge5(4, 5), edge6(2, 5), edge7(1, 2), edge8(3, 6), edge9(6, 7), edge10(4, 7), edge11(3, 4),
      edge12(4, 7), edge13(7, 8), edge14(5, 8), edge15(4, 5);
    std::pair<int, int> emptyEdge;
    std::vector<std::vector<std::pair<int, int>>> expectedCellsCellEdges;
    std::vector<std::pair<int, int>> emptyVec = {emptyEdge};
    std::vector<std::pair<int, int>> cellEdges;

    cellEdges.push_back(ugrid->GetCellEdgePointIndexes(0, -1));
    TS_ASSERT_EQUALS(emptyVec, cellEdges);

    cellEdges.clear();
    cellEdges.push_back(ugrid->GetCellEdgePointIndexes(0, ugrid->GetNumberOfCellEdges(0)));
    TS_ASSERT_EQUALS(emptyVec, cellEdges);

    cellEdges.clear();
    expectedCellsCellEdges = {{edge0, edge1, edge2, edge3},
                              {edge4, edge5, edge6, edge7},
                              {edge8, edge9, edge10, edge11},
                              {edge12, edge13, edge14, edge15}};
    for (int i(0); i < ugrid->GetNumberOfCells(); i++)
    {
      for (int j(0); j < ugrid->GetNumberOfCellEdges(i); j++)
      {
        cellEdges.push_back(ugrid->GetCellEdgePointIndexes(i, j));
      }
      TS_ASSERT_EQUALS(expectedCellsCellEdges[i], cellEdges);
      cellEdges.clear();
    }
  }

  {
    std::pair<int, int> edge0(0, 1),                                            // Quad
      edge1(1, 6), edge2(5, 6), edge3(0, 5),                                    // End of Quad
      edge4(1, 2),                                                              // Pixel
      edge5(2, 7), edge6(6, 7), edge7(1, 6),                                    // End of Pixel
      edge8(2, 3),                                                              // Triangle
      edge9(3, 7), edge10(2, 7),                                                // End of Triangle
      edge11(3, 4),                                                             // Polygon
      edge12(4, 8), edge13(8, 13), edge14(12, 13), edge15(7, 12), edge16(3, 7), // End of Polygon
      edge17(7, 11),                                                            // PolyLine
      edge18(10, 11),                                                           // End of PolyLine
      edge19(5, 9);                                                             // Line

    // 2D Shapes
    BSHP<XmUGrid> ugrid2d = TEST_XmUGrid2dLinear();
    if (!ugrid2d)
    {
      TS_FAIL("Unable to create UGrid.");
      return;
    }

    std::vector<std::vector<std::pair<int, int>>> expectedCellsCellEdges;
    expectedCellsCellEdges = {{edge0, edge1, edge2, edge3},
                              {edge4, edge5, edge6, edge7},
                              {edge8, edge9, edge10},
                              {edge11, edge12, edge13, edge14, edge15, edge16},
                              {edge17, edge18},
                              {edge19}};
    std::vector<std::pair<int, int>> cellEdges;
    for (int i(0); i < ugrid2d->GetNumberOfCells(); i++)
    {
      for (int j(0); j < ugrid2d->GetNumberOfCellEdges(i); j++)
      {
        cellEdges.push_back(ugrid2d->GetCellEdgePointIndexes(i, j));
      }
      TS_ASSERT_EQUALS(expectedCellsCellEdges[i], cellEdges);
      cellEdges.clear();
    }
  }
  {
    std::pair<int, int> edge0(0, 1),                                      // XMU_TETRA
      edge1(1, 5), edge2(0, 5), edge3(0, 15), edge4(1, 15), edge5(5, 15), // End of XMU_TETRA
      edge6(1, 2),                                                        // XMU_VOXEL
      edge7(2, 7), edge8(6, 7), edge9(1, 6), edge10(16, 17), edge11(17, 22), edge12(21, 22),
      edge13(16, 21), edge14(1, 16), edge15(2, 17), edge16(7, 22),
      edge17(6, 21), // End of XMU_VOXEL
      edge18(2, 3),  // XMU_HEXAHEDRON
      edge19(3, 8), edge20(7, 8), edge21(2, 7), edge22(17, 18), edge23(18, 23), edge24(22, 23),
      edge25(17, 22), edge26(2, 17), edge27(3, 18), edge28(8, 23),
      edge29(7, 22), // End of XMU_HEXAHEDRON
      edge30(8, 9),  // XMU_POLYHEDRON
      edge31(8, 13), edge32(8, 23), edge33(9, 14), edge34(9, 24), edge35(13, 14), edge36(13, 28),
      edge37(14, 29), edge38(23, 24), edge39(23, 28), edge40(24, 29),
      edge41(28, 29), // End of XMU_POLYHEDRON
      edge42(3, 4),   // XMU_WEDGE
      edge43(4, 18), edge44(3, 18), edge45(8, 9), edge46(9, 23), edge47(8, 23), edge48(3, 8),
      edge49(4, 9), edge50(18, 23), // End of XMU_WEDGE
      edge51(5, 6),                 // XMU_PYRAMID
      edge52(6, 11), edge53(10, 11), edge54(5, 10), edge55(5, 20), edge56(6, 20), edge57(11, 20),
      edge58(10, 20); // End of XMU_PYRAMID

    // 2D Shapes
    BSHP<XmUGrid> ugrid3d = TEST_XmUGrid3dLinear();
    if (!ugrid3d)
    {
      TS_FAIL("Unable to create UGrid.");
      return;
    }

    std::vector<std::vector<std::pair<int, int>>> expectedCellsCellEdges;
    expectedCellsCellEdges = {
      {edge0, edge1, edge2, edge3, edge4, edge5},
      {edge6, edge7, edge8, edge9, edge10, edge11, edge12, edge13, edge14, edge15, edge16, edge17},
      {edge18, edge19, edge20, edge21, edge22, edge23, edge24, edge25, edge26, edge27, edge28,
       edge29},
      {edge30, edge31, edge32, edge33, edge34, edge35, edge36, edge37, edge38, edge39, edge40,
       edge41},
      {edge42, edge43, edge44, edge45, edge46, edge47, edge48, edge49, edge50},
      {edge51, edge52, edge53, edge54, edge55, edge56, edge57, edge58}};
    std::vector<std::pair<int, int>> cellEdges;
    for (int i(0); i < ugrid3d->GetNumberOfCells(); i++)
    {
      for (int j(0); j < ugrid3d->GetNumberOfCellEdges(i); j++)
      {
        cellEdges.push_back(ugrid3d->GetCellEdgePointIndexes(i, j));
      }
      TS_ASSERT_EQUALS(expectedCellsCellEdges[i], cellEdges);
      cellEdges.clear();
    }
  }
} // XmUGridUnitTests::testGetCellEdgePointIndexes

//------------------------------------------------------------------------------
/// \brief Test retrieving common cells from points
//------------------------------------------------------------------------------
void XmUGridUnitTests::testGetCommonCells()
{
  /// \code
  ///
  ///     0-----1-----2
  ///     |  0  |  1  |
  ///     3-----4-----5
  ///     |  2  |  3  |
  ///     6-----7-----8
  ///
  /// \endcode
  BSHP<XmUGrid> ugrid = TEST_XmUGridSimpleQuad();
  if (!ugrid)
  {
    TS_FAIL("Unable to create UGrid.");
    return;
  }

  VecInt expectedCells;
  VecInt points = {-1, 0};
  VecInt retrievedCells;
  retrievedCells = ugrid->GetCommonCells(points);
  TS_ASSERT_EQUALS(expectedCells, retrievedCells);

  points = {0, -1};
  retrievedCells = ugrid->GetCommonCells(points);
  TS_ASSERT_EQUALS(expectedCells, retrievedCells);

  points = {0, 8};
  retrievedCells = ugrid->GetCommonCells(points);
  TS_ASSERT_EQUALS(expectedCells, retrievedCells);
  expectedCells.clear();
  points.clear();
  retrievedCells.clear();

  expectedCells = {0, 2};
  points = {3, 4};
  retrievedCells = ugrid->GetCommonCells(points);
  TS_ASSERT_EQUALS(expectedCells, retrievedCells);
  expectedCells.clear();
  points.clear();
  retrievedCells.clear();

  expectedCells = {0};
  points = {0, 3};
  retrievedCells = ugrid->GetCommonCells(points);
  TS_ASSERT_EQUALS(expectedCells, retrievedCells);
  expectedCells.clear();
  points.clear();
  retrievedCells.clear();

  points = {3, 4, 5};
  retrievedCells = ugrid->GetCommonCells(points);
  TS_ASSERT_EQUALS(expectedCells, retrievedCells);
  expectedCells.clear();
  points.clear();
  retrievedCells.clear();

  points = {ugrid->GetNumberOfPoints(), 0};
  retrievedCells = ugrid->GetCommonCells(points);
  TS_ASSERT_EQUALS(expectedCells, retrievedCells);

  points = {0, ugrid->GetNumberOfPoints()};
  retrievedCells = ugrid->GetCommonCells(points);
  TS_ASSERT_EQUALS(expectedCells, retrievedCells);

} // XmUGridUnitTests::testGetCommonCells

//------------------------------------------------------------------------------
/// \brief Test retrieving Cell Neighbors
//------------------------------------------------------------------------------
void XmUGridUnitTests::testGetCellNeighbors()
{
  /// \code
  ///
  ///     0-----1-----2
  ///     |  0  |  1  |
  ///     3-----4-----5
  ///     |  2  |  3  |
  ///     6-----7-----8
  ///
  /// \endcode
  BSHP<XmUGrid> ugrid = TEST_XmUGridSimpleQuad();
  if (!ugrid)
  {
    TS_FAIL("Unable to create UGrid.");
    return;
  }

  VecInt expectedCells;

  VecInt retrievedCells;
  retrievedCells = ugrid->GetCellNeighbors(-1);
  TS_ASSERT_EQUALS(expectedCells, retrievedCells);
  retrievedCells = ugrid->GetCellNeighbors(0);
  expectedCells = {2, 1, 3};
  TS_ASSERT_EQUALS(expectedCells, retrievedCells);
  expectedCells.clear();
  retrievedCells = ugrid->GetCellNeighbors(4);
  TS_ASSERT_EQUALS(expectedCells, retrievedCells);
  expectedCells.clear();
  retrievedCells = ugrid->GetCellNeighbors(5);
  TS_ASSERT_EQUALS(expectedCells, retrievedCells);
  expectedCells.clear();
  retrievedCells.clear();

  // 2D Shapes
  BSHP<XmUGrid> ugrid2d = TEST_XmUGrid2dLinear();
  if (!ugrid2d)
  {
    TS_FAIL("Unable to create UGrid.");
    return;
  }

  expectedCells = {1, 5};
  retrievedCells = ugrid2d->GetCellNeighbors(0);
  TS_ASSERT_EQUALS(expectedCells, retrievedCells);
  expectedCells = {0, 2, 3, 4};
  retrievedCells = ugrid2d->GetCellNeighbors(1);
  TS_ASSERT_EQUALS(expectedCells, retrievedCells);
  expectedCells = {1, 3, 4};
  retrievedCells = ugrid2d->GetCellNeighbors(2);
  TS_ASSERT_EQUALS(expectedCells, retrievedCells);
  expectedCells = {2, 1, 4};
  retrievedCells = ugrid2d->GetCellNeighbors(3);
  TS_ASSERT_EQUALS(expectedCells, retrievedCells);
  expectedCells = {1, 2, 3};
  retrievedCells = ugrid2d->GetCellNeighbors(4);
  TS_ASSERT_EQUALS(expectedCells, retrievedCells);
  expectedCells = {0};
  retrievedCells = ugrid2d->GetCellNeighbors(5);
  TS_ASSERT_EQUALS(expectedCells, retrievedCells);

  // 3D Shapes
  BSHP<XmUGrid> ugrid3d = TEST_XmUGrid3dLinear();
  if (!ugrid3d)
  {
    TS_FAIL("Unable to create UGrid.");
    return;
  }

  expectedCells = {1, 5};
  retrievedCells = ugrid3d->GetCellNeighbors(0);
  TS_ASSERT_EQUALS(expectedCells, retrievedCells);
  expectedCells = {0, 2, 5};
  retrievedCells = ugrid3d->GetCellNeighbors(1);
  TS_ASSERT_EQUALS(expectedCells, retrievedCells);
  expectedCells = {1, 4, 3};
  retrievedCells = ugrid3d->GetCellNeighbors(2);
  TS_ASSERT_EQUALS(expectedCells, retrievedCells);
  expectedCells = {2, 4};
  retrievedCells = ugrid3d->GetCellNeighbors(3);
  TS_ASSERT_EQUALS(expectedCells, retrievedCells);
  expectedCells = {2, 3};
  retrievedCells = ugrid3d->GetCellNeighbors(4);
  TS_ASSERT_EQUALS(expectedCells, retrievedCells);
  expectedCells = {0, 1};
  retrievedCells = ugrid3d->GetCellNeighbors(5);
  TS_ASSERT_EQUALS(expectedCells, retrievedCells);

} // XmUGridUnitTests::testGetCellNeighbors
//------------------------------------------------------------------------------
/// \brief Test retrieving Adjacent Cell
//------------------------------------------------------------------------------
void XmUGridUnitTests::testGetAdjacentCell()
{
  /// \code
  ///
  ///     0-----1-----2
  ///     |  0  |  1  |
  ///     3-----4-----5
  ///     |  2  |  3  |
  ///     6-----7-----8
  ///
  /// \endcode
  BSHP<XmUGrid> ugrid = TEST_XmUGridSimpleQuad();
  if (!ugrid)
  {
    TS_FAIL("Unable to create UGrid.");
    return;
  }

  VecInt expectedFail;
  VecInt2d expectedCells = {{}, {2}, {1}, {}};
  VecInt expected2dCells = {-1, 2, 1, -1};

  int adjacentCell;
  VecInt adjacentCells = ugrid->GetAdjacentCells(0, -1);
  TS_ASSERT_EQUALS(expectedFail, adjacentCells);
  adjacentCell = ugrid->Get2dAdjacentCell(0, -1);
  TS_ASSERT_EQUALS(-1, adjacentCell);

  for (int i(0); i < ugrid->GetNumberOfCellEdges(0); i++)
  {
    adjacentCells = ugrid->GetAdjacentCells(0, i);
    TS_ASSERT_EQUALS(expectedCells[i], adjacentCells);

    adjacentCell = ugrid->Get2dAdjacentCell(0, i);
    TS_ASSERT_EQUALS(expected2dCells[i], adjacentCell);
  }
  adjacentCells = ugrid->GetAdjacentCells(0, ugrid->GetNumberOfCellEdges(0));
  TS_ASSERT_EQUALS(expectedFail, adjacentCells);
  adjacentCell = ugrid->Get2dAdjacentCell(0, ugrid->GetNumberOfCellEdges(0));
  TS_ASSERT_EQUALS(-1, adjacentCell);

  // Test a cell in the middle of an Hexadron grid
  BSHP<XmUGrid> hexUgrid = TEST_XmUBuildHexadronUgrid(5, 5, 5);
  if (!hexUgrid)
  {
    TS_FAIL("Unable to create UGrid.");
    return;
  }
  expectedCells = {{5, 6, 21},   {6, 10, 26},  {6, 7, 23},   {2, 6, 18},
                   {21, 37, 38}, {26, 38, 42}, {23, 38, 39}, {18, 34, 38},
                   {17, 18, 21}, {21, 25, 26}, {26, 23, 27}, {18, 23, 19}};

  for (int i(0); i < hexUgrid->GetNumberOfCellEdges(22); i++)
  {
    adjacentCells = hexUgrid->GetAdjacentCells(22, i);
    TS_ASSERT_EQUALS(expectedCells[i], adjacentCells);
  }

} // XmUGridUnitTests::testGetAdjacentCell
//------------------------------------------------------------------------------
/// \brief Test retrieving Adjacent Cell
//------------------------------------------------------------------------------
void XmUGridUnitTests::testGetAdjacentCellsFromGivenEdge()
{
  /// \code
  ///
  ///     0-----1-----2
  ///     |  0  |  1  |
  ///     3-----4-----5
  ///     |  2  |  3  |
  ///     6-----7-----8
  ///
  /// \endcode
  BSHP<XmUGrid> ugrid = TEST_XmUGridSimpleQuad();
  if (!ugrid)
  {
    TS_FAIL("Unable to create UGrid.");
    return;
  }

  VecInt expectedFail;
  VecInt2d expectedCells = {{0, 1}, {0, 2}, {0}};
  std::vector<std::pair<int, int>> edges = {{1, 4}, {3, 4}, {0, 3}};

  VecInt adjacentCells = ugrid->GetAdjacentCellsFromGivenEdge(-1, -1);
  TS_ASSERT_EQUALS(expectedFail, adjacentCells);
  for (int i(0); i < edges.size(); i++)
  {
    adjacentCells = ugrid->GetAdjacentCellsFromGivenEdge(edges[i]);
    TS_ASSERT_EQUALS(expectedCells[i], adjacentCells);
  }
  adjacentCells = ugrid->GetAdjacentCellsFromGivenEdge(edges[0].first, edges[1].second);
  TS_ASSERT_EQUALS(expectedCells[0], adjacentCells);

  adjacentCells = ugrid->GetAdjacentCellsFromGivenEdge(0, ugrid->GetNumberOfPoints());
  TS_ASSERT_EQUALS(expectedFail, adjacentCells);

} // XmUGridUnitTests::testGetAdjacentCellsFromGivenEdge

//------------------------------------------------------------------------------
/// \brief Test retrieving Cell Face
//------------------------------------------------------------------------------
void XmUGridUnitTests::testGetCellFace()
{
  // 2D Tests, include the bounds check
  VecInt emptyCellFaces = {};
  VecInt2d expectedCellFaces = {// XMU_QUAD
                                {},
                                // XMU_PIXEL
                                {},
                                // XMU_TRIANGLE
                                {},
                                // XMU_POLYGON
                                {},
                                // XMU_POLY_LINE
                                {},
                                // XMU_LINE
                                {}};
  VecInt cellFaces;

  // 2D Shapes
  BSHP<XmUGrid> ugrid2d = TEST_XmUGrid2dLinear();
  if (!ugrid2d)
  {
    TS_FAIL("Unable to create UGrid.");
    return;
  }

  cellFaces = ugrid2d->GetCellFace(-1, 0);
  TS_ASSERT_EQUALS(emptyCellFaces, cellFaces);
  cellFaces = ugrid2d->GetCellFace(0, -1);
  TS_ASSERT_EQUALS(emptyCellFaces, cellFaces);

  for (int i(0); i < ugrid2d->GetNumberOfCells(); i++)
  {
    cellFaces = ugrid2d->GetCellFace(i, 0);
    TS_ASSERT_EQUALS(expectedCellFaces[i], cellFaces);
  }

  cellFaces = ugrid2d->GetCellFace(ugrid2d->GetNumberOfCells(), 0);
  TS_ASSERT_EQUALS(emptyCellFaces, cellFaces);
  cellFaces = ugrid2d->GetCellFace(0, 1);
  TS_ASSERT_EQUALS(emptyCellFaces, cellFaces);

  // 3D Shapes
  BSHP<XmUGrid> ugrid3d = TEST_XmUGrid3dLinear();
  if (!ugrid3d)
  {
    TS_FAIL("Unable to create UGrid.");
    return;
  }

  expectedCellFaces = {// Tetra
                       {0, 1, 5}, // 0, 5, 1
                       {0, 1, 15},
                       {1, 5, 15},
                       {5, 0, 15},
                       // Voxel
                       {1, 2, 7, 6}, // 1, 6, 7, 2
                       {16, 17, 22, 21},
                       {1, 2, 17, 16},
                       {2, 7, 22, 17},
                       {7, 6, 21, 22},
                       {6, 1, 16, 21},
                       // Hexahedron
<<<<<<< HEAD
                       {2, 3, 8, 7},
                       {17, 18, 23, 22},
=======
                       {2, 3, 8, 7}, // 2, 7, 8, 3
                       {17, 18, 22, 23},
>>>>>>> d88a5b8c
                       {2, 3, 18, 17},
                       {3, 8, 23, 18},
                       {8, 7, 22, 23},
                       {7, 2, 17, 22},
                       // Polyhedron
                       {8, 9, 14, 13},
                       {8, 9, 24, 23},
                       {9, 14, 29, 24},
                       {13, 14, 29, 28},
                       {8, 13, 28, 23},
                       {23, 24, 29, 28},
                       // Wedge
                       {3, 4, 18},
                       {8, 9, 23}, // 8, 23, 9
                       {3, 4, 9, 8}, // 3, 8, 9, 4
                       {4, 18, 23, 9}, // 4, 9, 23, 18
                       {18, 3, 8, 23}, // 18, 23, 8, 3
                       // Pyramid
                       {5, 6, 11, 10}, // 5, 10, 11, 6
                       {5, 6, 20},
                       {6, 11, 20},
                       {11, 10, 20},
                       {10, 5, 20}};
  int currId(0);
  for (int i(0); i < ugrid3d->GetNumberOfCells(); i++)
  {
    for (int j(0); j < ugrid3d->GetNumberOfCellFaces(i); j++, currId++)
    {
      cellFaces = ugrid3d->GetCellFace(i, j);
      TS_ASSERT_EQUALS(expectedCellFaces[currId], cellFaces);
    }
  }
} // XmUGridUnitTests::testGetCellFace
//------------------------------------------------------------------------------
/// \brief Test retrieving Cell Face Neighbor
//------------------------------------------------------------------------------
void XmUGridUnitTests::testGetCellFaceNeighbor()
{
  // 2 hexahedrons
  int rows = 3;
  int cols = 2;
  int lays = 2;

  BSHP<xms::XmUGrid> grid = TEST_XmUBuildHexadronUgrid(rows, cols, lays);
  if (!grid)
  {
    TS_FAIL("Unable to create UGrid.");
    return;
  }

  VecInt expectedNeighbor{-1, -1, -1, 1, -1, -1, -1, -1, -1, -1, -1, 0};
  VecInt expectedFace{-1, -1, -1, 5, -1, -1, -1, -1, -1, -1, -1, 3};
  int currId(0);
  int neighborCell;

  neighborCell = grid->GetCellFaceNeighbor(-1, 0);
  TS_ASSERT_EQUALS(-1, neighborCell);
  neighborCell = grid->GetCellFaceNeighbor(0, -1);
  TS_ASSERT_EQUALS(-1, neighborCell);

  for (int i(0); i < grid->GetNumberOfCells(); i++)
  {
    for (int j(0); j < grid->GetNumberOfCellFaces(i); j++, currId++)
    {
      // Check first function
      neighborCell = grid->GetCellFaceNeighbor(i, j);
      TS_ASSERT_EQUALS(expectedNeighbor[currId], neighborCell);

      // Check overload function
      int faceIndex(-1);
      grid->GetCellFaceNeighbor(i, j, neighborCell, faceIndex);
      TS_ASSERT_EQUALS(expectedNeighbor[currId], neighborCell);
      TS_ASSERT_EQUALS(expectedFace[currId], faceIndex);

      // Check that faces are the same
      VecInt expectedFacePt = grid->GetCellFace(i, j);
      std::sort(expectedFacePt.begin(), expectedFacePt.end());
      VecInt neighborFacePt = grid->GetCellFace(i, j);
      std::sort(neighborFacePt.begin(), neighborFacePt.end());
      if (!expectedFacePt.empty() && !neighborFacePt.empty())
      {
        TS_ASSERT_EQUALS(neighborFacePt, neighborFacePt);
      }
    }
  }
  neighborCell = grid->GetCellFaceNeighbor(grid->GetNumberOfCells(), 0);
  TS_ASSERT_EQUALS(-1, neighborCell);
  neighborCell = grid->GetCellFaceNeighbor(0, grid->GetNumberOfCells());
  TS_ASSERT_EQUALS(-1, neighborCell);

  rows = 3;
  cols = 3;
  lays = 3;
  grid = TEST_XmUBuildHexadronUgrid(rows, cols, lays);
  if (!grid)
  {
    TS_FAIL("Unable to create UGrid.");
    return;
  }

  expectedNeighbor.clear();
  expectedNeighbor = {-1, 4, -1, 2,  1, -1, -1, 5,  0, 3,  -1, -1, -1, 6,  -1, -1,
                      3,  0, -1, 7,  2, -1, -1, 1,  0, -1, -1, 6,  5,  -1, 1,  -1,
                      4,  7, -1, -1, 2, -1, -1, -1, 7, 4,  3,  -1, 6,  -1, -1, 5};
  expectedFace = {-1, 0, -1, 5,  2, -1, -1, 0,  4, 5,  -1, -1, -1, 0,  -1, -1,
                  2,  3, -1, 0,  4, -1, -1, 3,  1, -1, -1, 5,  2,  -1, 1,  -1,
                  4,  5, -1, -1, 1, -1, -1, -1, 2, 3,  1,  -1, 4,  -1, -1, 3};
  currId = 0;
  neighborCell;
  for (int i(0); i < grid->GetNumberOfCells(); i++)
  {
    for (int j(0); j < grid->GetNumberOfCellFaces(i); j++, currId++)
    {
      // Check first function
      neighborCell = grid->GetCellFaceNeighbor(i, j);
      TS_ASSERT_EQUALS(expectedNeighbor[currId], neighborCell);

      // Check overload function
      int faceIndex(-1);
      grid->GetCellFaceNeighbor(i, j, neighborCell, faceIndex);
      TS_ASSERT_EQUALS(expectedNeighbor[currId], neighborCell);
      TS_ASSERT_EQUALS(expectedFace[currId], faceIndex);

      // Check that faces are the same
      VecInt expectedFacePt = grid->GetCellFace(i, j);
      std::sort(expectedFacePt.begin(), expectedFacePt.end());
      VecInt neighborFacePt = grid->GetCellFace(i, j);
      std::sort(neighborFacePt.begin(), neighborFacePt.end());
      if (!expectedFacePt.empty() && !neighborFacePt.empty())
      {
        TS_ASSERT_EQUALS(neighborFacePt, neighborFacePt);
      }
    }
  }
} // XmUGridUnitTests::testGetCellFaceNeighbor

//------------------------------------------------------------------------------
/// \brief Test retrieving Cell Face Neighbor
//------------------------------------------------------------------------------
void XmUGridUnitTests::testGetEdgesFromPoint()
{
  /// \code
  ///
  ///     0-----1-----2
  ///     |  0  |  1  |
  ///     3-----4-----5
  ///     |  2  |  3  |
  ///     6-----7-----8
  ///
  /// \endcode
  BSHP<xms::XmUGrid> grid = TEST_XmUGridSimpleQuad();
  if (!grid)
  {
    TS_FAIL("Unable to create UGrid.");
    return;
  }
  VecInt2d expectedCells{
    {0, 0},       {0, 0, 1, 1}, {1, 1},       {0, 0, 2, 2}, {0, 0, 1, 1, 2, 2, 3, 3},
    {1, 1, 3, 3}, {2, 2},       {2, 2, 3, 3}, {3, 3}};
  VecInt2d expectedEdgeIdxs{
    {0, 3},       {2, 3, 0, 3}, {2, 3},       {0, 1, 0, 3}, {1, 2, 0, 1, 2, 3, 0, 3},
    {1, 2, 2, 3}, {0, 1},       {1, 2, 0, 1}, {1, 2}};
  std::vector<std::vector<std::pair<int, int>>> expectedEdges{
    {{0, 3}, {0, 1}},
    {{1, 4}, {0, 1}, {1, 4}, {1, 2}},
    {{2, 5}, {1, 2}},
    {{0, 3}, {3, 4}, {3, 6}, {3, 4}},
    {{3, 4}, {1, 4}, {1, 4}, {4, 5}, {4, 7}, {3, 4}, {4, 7}, {4, 5}},
    {{4, 5}, {2, 5}, {5, 8}, {4, 5}},
    {{3, 6}, {6, 7}},
    {{6, 7}, {4, 7}, {4, 7}, {7, 8}},
    {{7, 8}, {5, 8}}};
  VecInt2d expectedEdgePoints1{
    {0, 0},       {1, 0, 1, 1}, {2, 1},       {0, 3, 3, 3}, {3, 1, 1, 4, 4, 3, 4, 4},
    {4, 2, 5, 4}, {3, 6},       {6, 4, 4, 7}, {7, 5}};
  VecInt2d expectedEdgePoints2{
    {3, 1},       {4, 1, 4, 2}, {5, 2},       {3, 4, 6, 4}, {4, 4, 4, 5, 7, 4, 7, 5},
    {5, 5, 8, 5}, {6, 7},       {7, 7, 7, 8}, {8, 8}};

  std::vector<std::pair<int, int>> edges;
  VecInt cells;
  VecInt edgeIdx;
  VecInt edgePoints1;
  VecInt edgePoints2;
  VecInt empty;

  TS_ASSERT(!grid->GetEdgesFromPoint(-1, cells, edgeIdx));
  TS_ASSERT_EQUALS(empty, cells);
  TS_ASSERT_EQUALS(empty, edgeIdx);

  for (int i = 0; i < grid->GetNumberOfPoints(); ++i)
  {
    // Function 1
    grid->GetEdgesFromPoint(i, cells, edgeIdx);
    TS_ASSERT_EQUALS(expectedCells[i], cells);
    TS_ASSERT_EQUALS(expectedEdgeIdxs[i], edgeIdx);
    // Overload
    grid->GetEdgesFromPoint(i, cells, edges);
    TS_ASSERT_EQUALS(expectedCells[i], cells);
    TS_ASSERT_EQUALS(expectedEdges[i], edges);
    // 2nd Overload
    grid->GetEdgesFromPoint(i, cells, edgePoints1, edgePoints2);
    TS_ASSERT_EQUALS(expectedCells[i], cells);
    TS_ASSERT_EQUALS(expectedEdgePoints1[i], edgePoints1);
    TS_ASSERT_EQUALS(expectedEdgePoints2[i], edgePoints2);
  }

  TS_ASSERT(!grid->GetEdgesFromPoint(grid->GetNumberOfPoints(), cells, edgeIdx));
  TS_ASSERT_EQUALS(empty, cells);
  TS_ASSERT_EQUALS(empty, edgeIdx);
} // XmUGridUnitTests::testGetEdgesFromPoint
//------------------------------------------------------------------------------
/// \brief Test retrieving Cell Faces From Point
//------------------------------------------------------------------------------
void XmUGridUnitTests::testGetFacesFromPoint()
{
  // 2 hexahedrons
  int rows = 3;
  int cols = 2;
  int lays = 2;

  BSHP<xms::XmUGrid> grid = TEST_XmUBuildHexadronUgrid(rows, cols, lays);
  if (!grid)
  {
    TS_FAIL("Unable to create UGrid.");
    return;
  }
  VecInt empty;
  VecInt2d expectedCell{
    {0, 0, 0}, {0, 0, 0}, {0, 0, 0, 1, 1, 1}, {0, 0, 0, 1, 1, 1}, {1, 1, 1}, {1, 1, 1},
    {0, 0, 0}, {0, 0, 0}, {0, 0, 0, 1, 1, 1}, {0, 0, 0, 1, 1, 1}, {1, 1, 1}, {1, 1, 1}};
  VecInt2d expectedFaces{
    {0, 2, 5}, {0, 4, 5}, {0, 2, 3, 0, 2, 5}, {0, 3, 4, 0, 4, 5}, {0, 2, 3}, {0, 3, 4},
    {1, 2, 5}, {1, 4, 5}, {1, 2, 3, 1, 2, 5}, {1, 3, 4, 1, 4, 5}, {1, 2, 3}, {1, 3, 4}};
  VecInt cells, faces;
  int currId(0);
  TS_ASSERT(!grid->GetFacesFromPoint(-1, cells, faces));
  TS_ASSERT_EQUALS(empty, cells);
  TS_ASSERT_EQUALS(empty, faces);
  for (int i(0); i < grid->GetNumberOfPoints(); i++, currId++)
  {
    // Check first function
    grid->GetFacesFromPoint(i, cells, faces);
    TS_ASSERT_EQUALS(expectedCell[currId], cells);
    TS_ASSERT_EQUALS(expectedFaces[currId], faces);
  }
  TS_ASSERT(!grid->GetFacesFromPoint(grid->GetNumberOfPoints(), cells, faces));
  TS_ASSERT_EQUALS(empty, cells);
  TS_ASSERT_EQUALS(empty, faces);
} // XmUGridUnitTests::testGetFacesFromPoint
//------------------------------------------------------------------------------
/// \brief Test getting the plan view of a polygon
//------------------------------------------------------------------------------
void XmUGridUnitTests::testGetPlanViewPolygon()
{
  // 2d
  BSHP<xms::XmUGrid> grid2d = TEST_XmUGrid2dLinear();
  if (!grid2d)
  {
    TS_FAIL("Unable to create UGrid.");
    return;
  }
  VecPt3d2d expectedPolygons{
    {{0, 0, 0}, {10, 0, 0}, {10, 10, 0}, {0, 10, 0}},
    {{10, 0, 0}, {20, 0, 0}, {10, 10, 0}, {20, 10, 0}},
    {{20, 0, 0}, {30, 0, 0}, {20, 10, 0}},
    {{30, 0, 0}, {40, 0, 0}, {40, 10, 0}, {40, 20, 0}, {30, 20, 0}, {20, 10, 0}},
    {},
    {}};
  VecPt3d viewPolygon;
  VecPt3d empty;
  // Bounds testing
  TS_ASSERT(!grid2d->GetPlanViewPolygon(-1, viewPolygon));
  TS_ASSERT_EQUALS(empty, viewPolygon);
  TS_ASSERT(!grid2d->GetPlanViewPolygon(grid2d->GetNumberOfCells(), viewPolygon));
  TS_ASSERT_EQUALS(empty, viewPolygon);
  // Regular testing
  for (int i = 0; i < grid2d->GetNumberOfCells(); ++i)
  {
    // Should return true for the first 4 cells, and false for the last 2
    TS_ASSERT(grid2d->GetPlanViewPolygon(i, viewPolygon) != i >= 4);
    TS_ASSERT_EQUALS(expectedPolygons[i], viewPolygon);
  }

  // 3d
  BSHP<XmUGrid> ugrid3d = TEST_XmUGrid3dLinear();
  if (!ugrid3d)
  {
    TS_FAIL("Unable to create UGrid.");
    return;
  }
  expectedPolygons = {{{0, 0, 0}, {10, 0, 0}, {0, 10, 0}},
                      {{10, 0, 0}, {20, 0, 0}, {20, 10, 0}, {10, 10, 0}},
                      {{20, 0, 0}, {30, 0, 0}, {30, 10, 0}, {20, 10, 0}},
                      {{30, 10, 0}, {40, 10, 0}, {40, 20, 0}, {30, 20, 0}},
                      {{30, 0, 0}, {40, 0, 0}, {40, 10, 0}, {30, 10, 0}},
                      {{0, 10, 0}, {10, 10, 0}, {10, 20, 0}, {0, 20, 0}}};

  for (int i = 0; i < ugrid3d->GetNumberOfCells(); ++i)
  {
    TS_ASSERT(ugrid3d->GetPlanViewPolygon(i, viewPolygon));
    TS_ASSERT_EQUALS(expectedPolygons[i], viewPolygon);
  }

  BSHP<xms::XmUGrid> chevronUgrid = TEST_XmUBuild3DChevronUgrid();
  if (!chevronUgrid)
  {
    TS_FAIL("Unable to create UGrid.");
    return;
  }

  expectedPolygons = {{{0.0, 0.0, 0.0}, {20.0, 10.0, 0.0}, {40.0, 0.0, 0.0}, {20.0, 50.0, 0.0}}};
  TS_ASSERT(chevronUgrid->GetPlanViewPolygon(0, viewPolygon));
  TS_ASSERT_EQUALS(expectedPolygons[0], viewPolygon);

} // XmUGridUnitTests::testGetPlanViewPolygon
//------------------------------------------------------------------------------
/// \brief Tests creating a large UGrid and checks the time spent.
//------------------------------------------------------------------------------
//#define SPEEDTEST
#ifdef SPEEDTEST
#include <boost/timer/timer.hpp>
#endif
void XmUGridUnitTests::testLargeUGridLinkSpeed()
{
#ifdef SPEEDTEST
  int rows = 500;
  int cols = 500;
  int lays = 4;

  BSHP<xms::XmUGrid> grid = TEST_XmUBuildQuadUGrid(rows, cols);
  // BSHP<xms::XmUGrid> grid = TEST_XmUBuildHexadronUgrid(rows, cols, lays);
  // BSHP<xms::XmUGrid> grid = TEST_XmUBuildPolyhedronUgrid(rows, cols, lays);

  {
    boost::timer::cpu_timer timer;
    BSHP<XmUGrid> ugrid = XmUGrid::New(grid->GetPoints(), grid->GetCellStream());
    TS_FAIL(timer.format());
  }
#endif
} // XmUGridUnitTests::testLargeUGridLinkSpeed

#endif<|MERGE_RESOLUTION|>--- conflicted
+++ resolved
@@ -1170,6 +1170,8 @@
         {
           facePoints.assign(cellStream.begin() + (2 + numPointsInAFace * a_faceIdx),
                             cellStream.begin() + (2 + numPointsInAFace * (a_faceIdx + 1)));
+          if (a_faceIdx == 0)
+            std::reverse(facePoints.begin() + 1, facePoints.end());
         }
         // Edges between First and Second Faces
         else
@@ -1184,6 +1186,8 @@
           facePoints.push_back(cellStream[a_faceIdx + numPointsInAFace]); // 2nd point corresponding
                                                                           // point in Second Face
         }
+        if (cellStream[0] == XMU_WEDGE)
+          std::reverse(facePoints.begin() + 1, facePoints.end());
         break;
 
       case XMU_PYRAMID:
@@ -1197,6 +1201,7 @@
         if (a_faceIdx < 1)
         {
           facePoints.assign(cellStream.begin() + (2), cellStream.begin() + (2 + numPointsInAFace));
+          std::reverse(facePoints.begin() + 1, facePoints.end());
         }
         // edges along point
         else
@@ -3487,25 +3492,20 @@
   }
 
   expectedCellFaces = {// Tetra
-                       {0, 1, 5}, // 0, 5, 1
+                       {0, 5, 1},
                        {0, 1, 15},
                        {1, 5, 15},
                        {5, 0, 15},
                        // Voxel
-                       {1, 2, 7, 6}, // 1, 6, 7, 2
+                       {1, 6, 7, 2},
                        {16, 17, 22, 21},
                        {1, 2, 17, 16},
                        {2, 7, 22, 17},
                        {7, 6, 21, 22},
                        {6, 1, 16, 21},
                        // Hexahedron
-<<<<<<< HEAD
-                       {2, 3, 8, 7},
+                       {2, 7, 8, 3},
                        {17, 18, 23, 22},
-=======
-                       {2, 3, 8, 7}, // 2, 7, 8, 3
-                       {17, 18, 22, 23},
->>>>>>> d88a5b8c
                        {2, 3, 18, 17},
                        {3, 8, 23, 18},
                        {8, 7, 22, 23},
@@ -3519,12 +3519,12 @@
                        {23, 24, 29, 28},
                        // Wedge
                        {3, 4, 18},
-                       {8, 9, 23}, // 8, 23, 9
-                       {3, 4, 9, 8}, // 3, 8, 9, 4
-                       {4, 18, 23, 9}, // 4, 9, 23, 18
-                       {18, 3, 8, 23}, // 18, 23, 8, 3
+                       {8, 23, 9},
+                       {3, 8, 9, 4},
+                       {4, 9, 23, 18},
+                       {18, 23, 8, 3},
                        // Pyramid
-                       {5, 6, 11, 10}, // 5, 10, 11, 6
+                       {5, 10, 11, 6},
                        {5, 6, 20},
                        {6, 11, 20},
                        {11, 10, 20},
